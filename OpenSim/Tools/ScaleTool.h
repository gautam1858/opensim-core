#ifndef __ScaleTool_h__
#define __ScaleTool_h__
/* -------------------------------------------------------------------------- *
 *                           OpenSim:  ScaleTool.h                            *
 * -------------------------------------------------------------------------- *
 * The OpenSim API is a toolkit for musculoskeletal modeling and simulation.  *
 * See http://opensim.stanford.edu and the NOTICE file for more information.  *
 * OpenSim is developed at Stanford University and supported by the US        *
 * National Institutes of Health (U54 GM072970, R24 HD065690) and by DARPA    *
 * through the Warrior Web program.                                           *
 *                                                                            *
 * Copyright (c) 2005-2012 Stanford University and the Authors                *
 * Author(s): Peter Loan                                                      *
 *                                                                            *
 * Licensed under the Apache License, Version 2.0 (the "License"); you may    *
 * not use this file except in compliance with the License. You may obtain a  *
 * copy of the License at http://www.apache.org/licenses/LICENSE-2.0.         *
 *                                                                            *
 * Unless required by applicable law or agreed to in writing, software        *
 * distributed under the License is distributed on an "AS IS" BASIS,          *
 * WITHOUT WARRANTIES OR CONDITIONS OF ANY KIND, either express or implied.   *
 * See the License for the specific language governing permissions and        *
 * limitations under the License.                                             *
 * -------------------------------------------------------------------------- */


// INCLUDE
#include <iostream>

#include <math.h>
#include "osimToolsDLL.h"
#include <OpenSim/Common/PropertyObj.h>
#include <OpenSim/Common/PropertyStr.h>
#include <OpenSim/Common/PropertyDbl.h>
#include <OpenSim/Common/Storage.h>
#include <OpenSim/Simulation/Model/Model.h>
#include "GenericModelMaker.h"
#include "ModelScaler.h"
#include "MarkerPlacer.h"

namespace OpenSim {

//=============================================================================
//=============================================================================
/**
 * A class implementing a set of parameters describing how to scale a model
 * to fit a subject, place markers on it, and do IK on one or more motion
 * trials.
 *
 * @author Peter Loan
 * @version 1.0
 */
class OSIMTOOLS_API ScaleTool : public Object {
OpenSim_DECLARE_CONCRETE_OBJECT(ScaleTool, Object);

//=============================================================================
// DATA
//=============================================================================
protected:
    PropertyDbl _massProp;
    double &_mass;

    PropertyDbl _heightProp;
    double &_height;

    PropertyDbl _ageProp;
    double &_age;

    PropertyStr _notesProp;
    std::string &_notes;

    PropertyObj _genericModelMakerProp;
    GenericModelMaker &_genericModelMaker;

    PropertyObj _modelScalerProp;
    ModelScaler &_modelScaler;

    PropertyObj _markerPlacerProp;
    MarkerPlacer &_markerPlacer;

    /** All files in workflow are specified relative to
     * where the subject file is. Need to keep track of that in case absolute
     * path is needed later.
     */
    std::string  _pathToSubject;    

//=============================================================================
// METHODS
//=============================================================================
    //--------------------------------------------------------------------------
    // CONSTRUCTION
    //--------------------------------------------------------------------------
public:
    ScaleTool();
    ScaleTool(const std::string &aFileName) SWIG_DECLARE_EXCEPTION;
    ScaleTool(const ScaleTool &aSubject);
    virtual ~ScaleTool();

#ifndef SWIG
    ScaleTool& operator=(const ScaleTool &aSubject);
#endif
    void copyData(const ScaleTool &aSubject);

    Model* createModel();
    /* Query the subject for different parameters */
    GenericModelMaker& getGenericModelMaker()
    {
        return _genericModelMaker;
    }

    ModelScaler& getModelScaler()
    {
        return _modelScaler;
    }

    MarkerPlacer& getMarkerPlacer()
    {
        return _markerPlacer;
    }

<<<<<<< HEAD
=======
    /** Run the scale tool. This first runs the ModelScaler, then runs the
     * MarkerPlacer. This is the method called by the command line `scale`
     * executable. 
     * @returns whether or not the scale procedure was successful. */
>>>>>>> 9568447c
    bool run();

    bool isDefaultGenericModelMaker() { return _genericModelMakerProp.getValueIsDefault(); }
    bool isDefaultModelScaler() { return _modelScalerProp.getValueIsDefault(); }
    bool isDefaultMarkerPlacer() { return _markerPlacerProp.getValueIsDefault(); }

    /* Register types to be used when reading a ScaleTool object from xml file. */
    static void registerTypes();

    /** Accessor methods to obtain model attributes */
    double getSubjectMass() { return _mass; }
    double getSubjectAge() { return _age; }
    double getSubjectHeight() { return _height; }
    void setSubjectMass(double mass) { _mass = mass; }
    void setSubjectAge(double age) { _age = age; }
    void setSubjectHeight(double height) { _height = height; }
    /**
     * Accessor methods to set and get path to Subject. This is needed
     * since all file names referred to in the subject file are relative
     * to the subject file.
     */
    const std::string& getPathToSubject()
    {
        return _pathToSubject;
    }
    void setPathToSubject(const std::string& aPath)
    {
        _pathToSubject=aPath;
    }
    //std::string getParentDirectory(const std::string& fileName);
    
    void setPrintResultFiles(bool aToWrite) { 
        _modelScaler.setPrintResultFiles(aToWrite);
        _markerPlacer.setPrintResultFiles(aToWrite);
    }

protected:

private:
    void setNull();
    void setupProperties();
//=============================================================================
};  // END of class ScaleTool
//=============================================================================
//=============================================================================

} // end of namespace OpenSim

#endif // __ScaleTool_h__<|MERGE_RESOLUTION|>--- conflicted
+++ resolved
@@ -118,13 +118,10 @@
         return _markerPlacer;
     }
 
-<<<<<<< HEAD
-=======
     /** Run the scale tool. This first runs the ModelScaler, then runs the
      * MarkerPlacer. This is the method called by the command line `scale`
      * executable. 
      * @returns whether or not the scale procedure was successful. */
->>>>>>> 9568447c
     bool run();
 
     bool isDefaultGenericModelMaker() { return _genericModelMakerProp.getValueIsDefault(); }
