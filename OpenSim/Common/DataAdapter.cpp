#include "Adapters.h"

namespace OpenSim {

DataAdapter::RegisteredDataAdapters 
DataAdapter::_registeredDataAdapters{};

bool 
DataAdapter::registerDataAdapter(const std::string& identifier,
                                 const DataAdapter& adapter) {
    OPENSIM_THROW_IF(_registeredDataAdapters.find(identifier) != 
                     _registeredDataAdapters.end(),
                     DataAdapterAlreadyRegistered,
                     identifier);

    auto result = _registeredDataAdapters.emplace(identifier, 
                                 std::shared_ptr<DataAdapter>{adapter.clone()});

    return result.second;
}

std::shared_ptr<DataAdapter> 
DataAdapter::createAdapter(const std::string& identifier) {
    try {
        DataAdapter* adapter = 
            _registeredDataAdapters.at(identifier)->clone();
        return std::shared_ptr<DataAdapter>{adapter};
    } catch(std::out_of_range&) {
        OPENSIM_THROW(NoRegisteredDataAdapter,
                      identifier);
    }
}

namespace {

// Automatic registration of OpenSim adapters. There will be one call per 
// registration. The return values (of type bool) are AND(ed) together to
// initialize this variable. This variable exists only for this purpose.
// bool 
// registerAdapters{DataAdapter::registerDataAdapter("trc", TRCFileAdapter{}) &&
//                  DataAdapter::registerDataAdapter("csv", CSVFileAdapter{}) &&
//                  DataAdapter::registerDataAdapter("mot", STOFileAdapter{})};
bool 
registerAdapters{DataAdapter::registerDataAdapter("trc", TRCFileAdapter{}) 
<<<<<<< HEAD
              && DataAdapter::registerDataAdapter("sto", STOFileAdapter{})
              && DataAdapter::registerDataAdapter("mot", STOFileAdapter{})
              && DataAdapter::registerDataAdapter("csv", CSVFileAdapter{})
=======
        && DataAdapter::registerDataAdapter("mot", STOFileAdapter_<double>{}) 
        && DataAdapter::registerDataAdapter("csv", CSVFileAdapter{})
>>>>>>> eb6cc66e
#ifdef WITH_BTK 
              && DataAdapter::registerDataAdapter("c3d", C3DFileAdapter{})
#endif
                };

}

// Ignore this function. This exists to suppress compiler warning
// about variable 'registerAdapters' being 'unused'.
void ignore() {
    registerAdapters = false;
}

}<|MERGE_RESOLUTION|>--- conflicted
+++ resolved
@@ -42,14 +42,8 @@
 //                  DataAdapter::registerDataAdapter("mot", STOFileAdapter{})};
 bool 
 registerAdapters{DataAdapter::registerDataAdapter("trc", TRCFileAdapter{}) 
-<<<<<<< HEAD
-              && DataAdapter::registerDataAdapter("sto", STOFileAdapter{})
-              && DataAdapter::registerDataAdapter("mot", STOFileAdapter{})
-              && DataAdapter::registerDataAdapter("csv", CSVFileAdapter{})
-=======
         && DataAdapter::registerDataAdapter("mot", STOFileAdapter_<double>{}) 
         && DataAdapter::registerDataAdapter("csv", CSVFileAdapter{})
->>>>>>> eb6cc66e
 #ifdef WITH_BTK 
               && DataAdapter::registerDataAdapter("c3d", C3DFileAdapter{})
 #endif
