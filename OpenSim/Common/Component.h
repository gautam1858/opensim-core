#ifndef OPENSIM_COMPONENT_H_
#define OPENSIM_COMPONENT_H_
/* -------------------------------------------------------------------------- *
 *                             OpenSim: Component.h                           *
 * -------------------------------------------------------------------------- *
 * The OpenSim API is a toolkit for musculoskeletal modeling and simulation.  *
 * See http://opensim.stanford.edu and the NOTICE file for more information.  *
 * OpenSim is developed at Stanford University and supported by the US        *
 * National Institutes of Health (U54 GM072970, R24 HD065690) and by DARPA    *
 * through the Warrior Web program.                                           *
 *                                                                            *
 * Copyright (c) 2005-2014 Stanford University and the Authors                *
 * Author(s): Ajay Seth                                                       *
 *                                                                            *
 * Licensed under the Apache License, Version 2.0 (the "License"); you may    *
 * not use this file except in compliance with the License. You may obtain a  *
 * copy of the License at http://www.apache.org/licenses/LICENSE-2.0.         *
 *                                                                            *
 * Unless required by applicable law or agreed to in writing, software        *
 * distributed under the License is distributed on an "AS IS" BASIS,          *
 * WITHOUT WARRANTIES OR CONDITIONS OF ANY KIND, either express or implied.   *
 * See the License for the specific language governing permissions and        *
 * limitations under the License.                                             *
 * -------------------------------------------------------------------------- */

/** @file
 * This file defines the abstract Component class, which is used to add 
 * computational components to the underlying SimTK::System (MultibodySystem). 
 * It specifies the interface that components must satisfy in order to be part 
 * of the system and provides a series of helper methods for adding variables 
 * (state, discrete, cache, ...) to the underlying system. As such, 
 * Component handles all of the bookkeeping for variable indices and  
 * provides convenience access via variable names. Furthermore, a component
 * embodies constructs of inputs, outputs and connections that are useful in
 * composing computational systems.
 *
 * A component may contain one or more underlying Simbody multibody system 
 * elements (MobilizedBody, Constraint, Force, or Measure) which are part of 
 * a SimTK::Subsystem. A SimTK::Subsystem is where new variables are 
 * allocated. A Component, by default, uses the System's DefaultSubsystem.
 * for allocating new variables.
 */

// INCLUDES
#include <OpenSim/Common/osimCommonDLL.h>
#include "OpenSim/Common/Object.h"
#include "OpenSim/Common/ComponentConnector.h"
#include "OpenSim/Common/ComponentOutput.h"
#include "OpenSim/Common/Array.h"
#include "ComponentList.h"
#include <functional>

#include "simbody/internal/MultibodySystem.h"

namespace OpenSim {

class ModelDisplayHints;


//==============================================================================
/// Component Exceptions
//==============================================================================
class ComponentHasNoName : public Exception {
public:
    ComponentHasNoName(const std::string& file,
        size_t line,
        const std::string& func,
        const std::string& componentConcreteClassName) :
        Exception(file, line, func) {
        std::string msg = componentConcreteClassName;
        msg += " was constructed with no name.\n";
        msg += "Please assign a valid name and try again.";
        addMessage(msg);
    }
};

class ComponentNotFoundOnSpecifiedPath : public Exception {
public:
    ComponentNotFoundOnSpecifiedPath(const std::string& file,
        size_t line,
        const std::string& func,
        const std::string& toFindName,
        const std::string& toFindClassName,
        const std::string& thisName) :
        Exception(file, line, func) {
        std::string msg = "Component '" + thisName;
        msg += "' could not find '" + toFindName;
        msg += "' of type " + toFindClassName + ".";
        addMessage(msg);
    }
};

class ComponentAlreadyPartOfOwnershipTree : public Exception {
public:
    ComponentAlreadyPartOfOwnershipTree(const std::string& file,
                                        size_t line,
                                        const std::string& func,
                                        const std::string& compName,
                                        const std::string& thisName) :
            Exception(file, line, func) {
        std::string msg = "Component '" + compName;
        msg += "' already owned by tree to which '" + thisName;
        msg += "' belongs. Clone the component to adopt a fresh copy.";
        addMessage(msg);
    }
};

class ComponentHasNoSystem : public Exception {
public:
    ComponentHasNoSystem(const std::string& file,
                         size_t line,
                         const std::string& func,
                         const Object& obj) :
        Exception(file, line, func, obj) {
        std::string msg = "This Component has not been added to a System.\n";
        msg += "You must call initSystem on the top-level Component ";
        msg += "(i.e., Model) first.";
        addMessage(msg);
    }
};

//==============================================================================
//                            OPENSIM COMPONENT
//==============================================================================
/**
 * The abstract Component class defines the interface used to add computational
 * elements to the underlying SimTK::System (MultibodySystem). It specifies
 * the interface that components must satisfy in order to be part of the system
 * and provides a series of helper methods for adding variables 
 * (state, discrete, cache, ...) to the underlying system. As such, Component
 * handles all of the bookkeeping of system indices and provides convenience 
 * access to variable values (incl. derivatives) via their names as strings. 
 *
 * The MultibodySystem and its State are defined by Simbody (ref ...). Briefly,
 * a System represents the mathematical equations that specify the behavior
 * of a computational model. The State is a collection of all the variables 
 * that uniquely define the unknowns in the system equations. Consider a single 
 * differential equation as a system, while a single set of variable values that  
 * satisfy the equation is a state of that system. These could be values for 
 * joint coordinates, their speeds, as well other variables that govern
 * the system dynamics (e.g. muscle activation and fiber-length variables 
 * that dictate muscle force). These variables are called continuous state 
 * variables in Simbody, but are more simply referred to as <em>StateVariables</em>
 * in OpenSim. Component provides services to define and access its 
 * StateVariables and specify their dynamics (derivatives with respect to time) 
 * that are automatically and simultaneously integrated with the MultibodySystem
 * dynamics. Common operations to integrate, take the max or min, or to delay a 
 * signal, etc. require internal variables to perform their calculations and 
 * these are also held in the State. Simbody provides the infrastructure to
 * ensure that calculations are kept up-to-date with the state variable values.
 *
 * There are other types of "State" variables such as a flag (or options) that 
 * enables a component to be disabled or for a muscle force to be overridden and 
 * and these are identified as <em>ModelingOptions</em> since they may change 
 * the modeled dynamics of the component. Component provides services
 * that enable developers of components to define additional ModelingOptions.
 *
 * Often a component requires input from an outside source (precomputed data 
 * from a file, another program, or interaction from a user) in which case these
 * variables do not have dynamics (differential eqns.) known to the component, 
 * but are necessary to describe the dynamical "state" of the system. An example,
 * is a throttle component (a "controller" that provides an actuator, e.g. a 
 * motor, with a control signal like a voltage or current) which it gets as direct 
 * input from the user (via a joystick, key press, etc..). The throttle controls
 * the motor torque output and therefore the behavior of the model. The input by
 * the user to the throttle the motor (the controls) is necessary to specify the
 * model dynamics at any instant and therefore are considered part of the State.
 * In OpenSim they are simply referred to as DiscreteVariables. The Component
 * provides services to enable developers of components to define and access its
 * DiscreteVariables.
 *
 * Fast and efficient simulations also require computationally expensive 
 * calculations to be performed only when necessary. Often the result of an
 * expensive calculation can be reused many times over, while the variables it
 * is dependent on remain fixed. The concept of holding onto these values is 
 * called caching and the variables that hold these values are call 
 * <em>CacheVariables</em>. It is important to note, that cache variables are
 * not state variables. Cache variables can always be recomputed excactly
 * from the State. OpenSim uses the Simbody infrastructure to manage cache 
 * variables and their validity. Component provides a simplified interface to
 * define and access CacheVariables.
 *
 * Many modeling and simulation codes put the onus on users and component 
 * creators to manage the validity of cache variables, which is likely to lead 
 * to undetectable errors where cache values are stale (calculated based on past
 * state variable values). Simbody, on the other hand, provides a more strict
 * infrastructure to make it easy to exploit the efficiencies of caching while 
 * reducing the risks of validity errors. To do this, Simbody employs the concept
 * of computational stages to "realize" (or compute) a model's system to a 
 * particular stage requires cached quantities up to and including the stage to 
 * to computed/specified. Simbody utilizes nine realization stages 
 * (<tt>SimTK::Stage::</tt>)
 *
 * -# \c Topology       finalize System with "slots" for most variables (above)
 * -# \c %Model         specify modeling choices
 * -# \c Instance       specify modifiable model parameters
 * -# \c Time           compute time dependent quantities
 * -# \c Position       compute position dependent quantities   
 * -# \c Velocity       compute velocity dependent quantities
 * -# \c Dynamics       compute system applied forces and dependent quantities  
 * -# \c Acceleration   compute system accelerations and all other derivatives
 * -# \c Report         compute quantities for reporting/output
 *  
 * The Component interface is automatically invoked by the System and its 
 * realizations. Component users and most developers need not concern themselves
 * with \c Topology, \c %Model or \c Instance stages. That interaction is managed
 * by Component when component creators implement extendAddToSystem() and use the 
 * services provided by Component. Component creators do need to determine and 
 * specify stage dependencies for Discrete and CacheVariables that they add to 
 * their components. For example, the throttle controller reads its value from
 * user input and it is valid for all calculations as long as time does not 
 * change. If the simulation (via numerical integration) steps forward (or 
 * backward for a trial step) and updates the state, the control from a previous
 * state (time) should be invalid and an error generated for trying to access
 * the DiscreteVariable for the control value. To do this one specifies the 
 * "invalidates" stage (e.g. <tt>SimTK::Stage::Time</tt>) for a DiscreteVariable
 * when the variable is added to the Component. A subsequent change to that 
 * variable will invalidate all state cache entries at that stage or higher. For
 * example, if a DiscreteVariable is declared to invalidate <tt>Stage::Position</tt>
 * then changing it will invalidate cache entries that depend on positions, 
 * velocities, forces, and accelerations.
 *
 * Similar principles apply to CacheVariables, which requires a "dependsOn" stage to 
 * be specified when a CacheVariable is added to the component. In this case, 
 * the cache variable "shadows" the State (unlike a DiscreteVariable, which is a
 * part of the State) holding already-computed state-dependent values so that 
 * they do not need to be recomputed until the state changes.
 * Accessing the CacheVariable in a State whose current stage is lower than 
 * that CacheVariable's specified dependsOn stage will trigger an exception. 
 * It is up to the component to update the value of the cache variable.
 * Component provides methods to check if the cache is valid, update its value
 * and then to mark it as valid. 
 *
 * The primary responsibility of a Component is to add its computational 
 * representation(s) to the underlying SimTK::System by implementing
 * extendAddToSystem().
 *
 * Additional methods provide support for adding modeling options, state and
 * cache variables.
 *
 * Public methods enable access to component variables via their names.
 *
 * ### Subcomponents
 *
 * A %Component can have any number of %Components within it; we call these
 * subcomponents. Subcomponents can also contain their own subcomponents as
 * well. There are three categories of subcomponents, which vary in whether
 * they are *configurable* and *fixed in number*:
 *
 * - **property subcomponents** Any Property in a Component that is of type
 *   Component is a subcomponent. This includes list properties and Set%s. This
 *   is the most common category of subcomponent, and its distinguishing
 *   feature is that these subcomponents are *configurable* by the user of this
 *   component. These subcomponents appear in the XML for this component, and
 *   can be modified in XML or through the API. They are also not fixed in
 *   number; users can add more property subcomponents to an existing
 *   component (though it is possible to enforce a fixed number by using
 *   one-value properties or limiting the size of a list property). The bodies,
 *   joints, forces, etc. in a Model's BodySet, JointSet, ForceSet, etc. are
 *   all examples of property subcomponents. This category of subcomponent is
 *   the most similar to what was available pre-v4.0. 
 * - **member subcomponents** These are *not* configurable by the user of this
 *   Component, and can only be modified by this Component. You can
 *   still access member subcomponents through the API, but only the component
 *   containing the subcomponents can modify them. Any Component class can have
 *   any number of member subcomponents, but this number is *fixed* for every
 *   instance of the component.
 * - **adopted subcomponents** These are *not* configurable (does not appear in
 *   XML) and *not* fixed in number. For example, a component can decide,
 *   based on other aspects of the model, that it needs to create a new
 *   subcomponent. This can be done using adopted subcomponents.
 *
 * Also, any specific Component can end up in any of these three categories.
 * That is, if you have a MySpecialForce Component, any other Component can
 * have it as a property subcomponent, a member subcomponent, or as an adopted
 * subcomponent.
 *
 * @author Ajay Seth, Michael Sherman, Chris Dembia
 */
class OSIMCOMMON_API Component : public Object {
OpenSim_DECLARE_ABSTRACT_OBJECT(Component, Object);

protected:
//==============================================================================
// PROPERTIES
//==============================================================================
    OpenSim_DECLARE_LIST_PROPERTY(connectors, AbstractConnector,
        "List of connectors (structural dependencies) that this component has.");

    OpenSim_DECLARE_LIST_PROPERTY(components, Component,
        "List of components that this component owns and serializes.");

public:
//==============================================================================
// METHODS
//==============================================================================
    /** Default constructor **/
    Component();

    /** Construct Component from an XML file. **/
    Component(const std::string& aFileName,
        bool aUpdateFromXMLNode = true) SWIG_DECLARE_EXCEPTION;

    /** Construct Component from a specific node in an XML document. **/
    explicit Component(SimTK::Xml::Element& aNode);

    /** Use default copy constructor and assignment operator. */
    Component(const Component&) = default;
    Component& operator=(const Component&) = default;

    /** Destructor is virtual to allow concrete Component to cleanup. **/
    virtual ~Component() = default;

    /** @name Component Structural Interface
    The structural interface ensures that deserialization, resolution of 
    inter-connections, and handling of dependencies are performed systematically
    and prior to system creation, followed by allocation of necessary System
    resources. These methods can be extended by virtual methods that form the
    Component Extension Interface (e.g. #extendFinalizeFromProperties) 
    that can be implemented by subclasses of Components.

    Component ensures that the corresponding calls are propagated to all of its
    (sub)components. */

    ///@{

    /** Update Component's internal data members based on properties.
        Marks the Component as up to date with its properties. */
    void finalizeFromProperties();

    /** Connect this Component to its aggregate component, which is the root
        of a tree of components.*/
    void connect(Component& root);

    /** Disconnect this Component from its aggregate component. Empties all
        component's connectors and sets them as disconnected.*/
    void disconnect();

    /** Have the Component add itself to the underlying computational System */
    void addToSystem(SimTK::MultibodySystem& system) const;

    /** Initialize Component's state variable values from its properties */
    void initStateFromProperties(SimTK::State& state) const;

    /** %Set Component's properties given a state. */
    void setPropertiesFromState(const SimTK::State& state);

    // End of Component Structural Interface (public non-virtual).
    ///@} 

    /** Optional method for generating arbitrary display geometry that reflects
    this %Component at the specified \a state. This will be called once to 
    obtain ground- and body-fixed geometry (with \a fixed=\c true), and then 
    once per frame (with \a fixed=\c false) to generate on-the-fly geometry such
    as rubber band lines, force arrows, labels, or debugging aids.
  
    If you override this method, be sure to invoke the base class method first, 
    using code like this:
    @code
    void MyComponent::generateDecorations
       (bool                                        fixed, 
        const ModelDisplayHints&                    hints,
        const SimTK::State&                         state,
        SimTK::Array_<SimTK::DecorativeGeometry>&   appendToThis) const
    {
        // invoke parent class method
        Super::generateDecorations(fixed,hints,state,appendToThis); 
        // ... your code goes here
    }
    @endcode

    @param[in]      fixed   
        If \c true, generate only geometry that is fixed to a PhysicalFrame, 
        configuration, and velocity. Otherwise generate only such dependent 
        geometry.
    @param[in]      hints   
        See documentation for ModelDisplayHints; you may want to alter the 
        geometry you generate depending on what you find there. For example, 
        you can determine whether the user wants to see debug geometry.
    @param[in]      state
        The State for which geometry should be produced. See below for more
        information.
    @param[in,out]  appendToThis
        %Array to which generated geometry should be \e appended via the
        \c push_back() method.

    When called with \a fixed=\c true only modeling options and parameters 
    (Instance variables) should affect geometry; time, position, and velocity
    should not. In that case OpenSim will already have realized the \a state
    through Instance stage. When called with \a fixed=\c false, you may 
    consult any relevant value in \a state. However, to avoid unnecessary
    computation, OpenSim guarantees only that \a state will have been realized
    through Position stage; if you need anything higher than that (reaction 
    forces, for example) you should make sure the \a state is realized through 
    Acceleration stage. **/
    virtual void generateDecorations
            (bool                                       fixed,
            const ModelDisplayHints&                    hints,
            const SimTK::State&                         state,
            SimTK::Array_<SimTK::DecorativeGeometry>&   appendToThis) const {};

    /**
     * Get the underlying MultibodySystem that this component is connected to.
     * Make sure you have called Model::initSystem() prior to accessing the System.
     * Throws an Exception if the System has not been created or the Component
     * has not added itself to the System.
     * @see hasSystem().  */
    const SimTK::MultibodySystem& getSystem() const;

    /**
    * Check if this component has an underlying MultibodySystem.
    * Returns false if the System has not been created OR if this
    * Component has not added itself to the System.  */
    bool hasSystem() const { return !_system.empty(); }

    /**
    * Add a Component (as a subcomponent) of this component.
    * This component takes ownership of the subcomponent and it will be
    * serialized (appear in XML) as part of this component. Specifically,
    * it will appear in the `<components>` list for this Component.
    * If the subcomponent is already owned by this component or exists
    * in the same hierarchy (tree) as this component, an Exception
    * is thrown.
    * @note addComponent is intended to replace existing addBody(), addJoint,
    *       ... on Model or the requirement for specific add###() methods to
    *       subcomponents to a Component.
    *
    * Typical usage is:
    @code
        // Start with an empty Model (which is a Component)
        Model myModel;
        // Create any Component type on the heap
        Body* newBody = new Body();
        // Customize the Component by setting its properties
        newBody->setName("newBody");
        newBody->setMass(10.0);
        newBody->setMassCenter(SimTK::Vec3(0));
        // ... 
        // Now add it to your model, which will take ownership of it
        myModel.addComponent(newBody);
        // 
        // Keep creating and adding new components, like Joints, Forces, etc..
    @endcode
    *
    * @throws ComponentAlreadyPartOfOwnershipTree
    * @param subcomponent is the Component to be added. */
    void addComponent(Component* subcomponent);

    /**
     * Get an iterator through the underlying subcomponents that this component is
     * composed of. The hierarchy of Components/subComponents forms a tree.
     * The order of the Components is that of tree preorder traversal so that a
     * component is traversed before its subcomponents.
     *
     * @code{.cpp}
     * for (const auto& muscle : model.getComponentList<Muscle>()) {
     *     muscle.get_max_isometric_force();
     * }
     * @endcode
     *
     * The returned ComponentList does not permit modifying any components; if
     * you want to modify the components, see updComponentList().
     *
     * @tparam T A subclass of Component (e.g., Body, Muscle).
     */
    template <typename T = Component>
    ComponentList<const T> getComponentList() const {
        static_assert(std::is_base_of<Component, T>::value,
                "Template argument must be Component or a derived class.");
        initComponentTreeTraversal(*this);
        return ComponentList<const T>(*this);
    }
    
    /** Similar to getComponentList(), except the resulting list allows one to
    modify the components. For example, you could use this method to change
    the max isometric force of all muscles:
    
    @code{.cpp}
    for (auto& muscle : model.updComponentList<Muscle>()) {
        muscle.set_max_isometric_force(...);
    }
    @endcode
    
    @note Do NOT use this method to add (or remove) (sub)components from any
    component. The tree structure of the components should not be altered
    through this ComponentList.
    
    @tparam T A subclass of Component (e.g., Body, Muscle). */
    template <typename T = Component>
    ComponentList<T> updComponentList() {
        static_assert(std::is_base_of<Component, T>::value,
                "Template argument must be Component or a derived class.");
        initComponentTreeTraversal(*this);
        return ComponentList<T>(*this);
    }

    /** Class that permits iterating over components/subcomponents (but does
     * not actually contain the components themselves). */
    template <typename T>
    friend class ComponentList;
    /** Class to iterate over ComponentList returned by getComponentList(). */
    template <typename T>
    friend class ComponentListIterator;


    /** Get the complete pathname for this Component to its ancestral Component,
     *  which is the root of the tree to which this Component belongs.
     * For example: a Coordinate Components would have a full path name like:
     *  `/arm26/elbow_r/flexion`. Accessing a Component by its fullPathName from
     * root is guaranteed to be unique. */
    std::string getFullPathName() const;


    /** Get the relative pathname of this Component with respect to another one */
    std::string getRelativePathName(const Component& wrt) const;

    /** Query if there is a component (of any type) at the specified
     * path name. For example,
     * @code 
     * bool exists = model.hasComponent("right_elbow/elbow_flexion");
     * @endcode
     * checks if `model` has a subcomponent "right_elbow," which has a
     * subcomponent "elbow_flexion." */
    bool hasComponent(const std::string& pathname) const {
        return hasComponent<Component>(pathname);
    }

    /** Query if there is a component of a given type at the specified
     * path name. For example,
     * @code 
     * bool exists = model.hasComponent<Coordinate>("right_elbow/elbow_flexion");
     * @endcode
     * checks if `model` has a subcomponent "right_elbow," which has a
     * subcomponent "elbow_flexion," and that "elbow_flexion" is of type
     * Coordinate. This method cannot be used from scripting; see the
     * non-templatized hasComponent(). */
    template <class C = Component>
    bool hasComponent(const std::string& pathname) const {
        static_assert(std::is_base_of<Component, C>::value, 
            "Template parameter 'C' must be derived from Component.");
        const C* comp = this->template traversePathToComponent<C>(pathname);
        return comp != nullptr;
    }

    /**
     * Get a unique subcomponent of this Component by its path name and type 'C'. 
     * Throws ComponentNotFoundOnSpecifiedPath exception if the component at
     * that path name location does not exist OR it is not of the correct type.
     * For example, 
     * @code 
     *    auto& coord = model.getComponent<Coordinate>("right_elbow/elbow_flexion");
     * @endcode
     * returns coord which is a Coordinate named "elbow_flexion" from a Joint
     * named "right_elbow" given it is a child of the Component (Model) model.
     * If unsure of a Component's path or whether or not it exists in the model,
     * use printComponentsMatching() or hasComponent().
     *
     * This template function cannot be used in Python/Java/MATLAB; see the
     * non-templatized getComponent().
     *
     * @param  pathname        a pathname of a Component of interest
     * @return const reference to component of type C at 
     * @throws ComponentNotFoundOnSpecifiedPath if no component exists
     */
    template <class C = Component>
    const C& getComponent(const std::string& pathname) const {
        static_assert(std::is_base_of<Component, C>::value, 
            "Template parameter 'CompType' must be derived from Component.");

        const C* comp = this->template traversePathToComponent<C>(pathname);
        if (comp) {
            return *comp;
        }

        // Only error cases remain
        OPENSIM_THROW(ComponentNotFoundOnSpecifiedPath, pathname,
                                                       C::getClassName(),
                                                       getName());
    }

    /** Similar to the templatized getComponent(), except this returns the
     * component as the generic Component type. This can be used in
     * Python/Java/MATLAB. Here is an example of using this in MATLAB:
     * @code
     * coord = model.getComponent('right_elbow/elbow_flexion')
     * coord.getNumConnectees() % okay; this is a Component method.
     * coord.getDefaultClamped() % inaccessible; method on Coordinate.
     * Coordinate.safeDownCast(coord).getDefaultClamped() % now accessible.
     * @endcode
     *
     * %Exception: in Python, you will get the concrete type (in most cases):
     * @code{.py}
     * coord = model.getComponent('right_elbow/elbow_flexion')
     * coord.getDefaultClamped() # works; no downcasting necessary. 
     * @endcode
     */
    const Component& getComponent(const std::string& pathname) const {
        return getComponent<Component>(pathname);
    }

    /** Get a writable reference to a subcomponent.
    * @param name       the pathname of the Component of interest
    * @return Component the component of interest
    * @throws ComponentNotFoundOnSpecifiedPath if no component exists
    * @see getComponent()
    */
    template <class C = Component>
    C& updComponent(const std::string& name) {
        return *const_cast<C*>(&(this->template getComponent<C>(name)));
    }

    /** Similar to the templatized updComponent(), except this returns the
     * component as the generic Component type. As with the non-templatized
     * getComponent(), though, this will give the concrete type in Python in
     * most cases.
     * @see getComponent()
     */
    Component& updComponent(const std::string& pathname) {
        return updComponent<Component>(pathname);
    }


    /** Print a list to the console of all components whose full path name
     * contains the given string. You might use this if (a) you know the name of
     * a component in your model but don't know its full path, (b) if you want
     * to find all components with a given name, or (c) to get a list of all
     * components on the right leg of a model (if all components on the right
     * side have "_r" in their name).
     *
     * A function call like:
     * @code{.cpp}
     * unsigned num = comp.printComponentsMatching("rotation");
     * @endcode
     * may produce output like:
     * @verbatim
     * /leg_model/right_hip/rotation
     * /leg_model/left_hip/rotation
     * @endverbatim
     *
     * @returns The number of matches. */
    unsigned printComponentsMatching(const std::string& substring) const;

    /**
     * Get the number of "continuous" state variables maintained by the
     * Component and its subcomponents.
     * @throws ComponentHasNoSystem if this Component has not been added to a
     *         System (i.e., if initSystem has not been called)
     */
    int getNumStateVariables() const;

    /**
     * Get the names of "continuous" state variables maintained by the Component
     * and its subcomponents.
     * @throws ComponentHasNoSystem if this Component has not been added to a
     *         System (i.e., if initSystem has not been called)
     */
    Array<std::string> getStateVariableNames() const;


    /** @name Component Connector Access methods
        Access Connectors of this component in a generic way and also by name.
    */
    //@{ 
    
    /** Get the number of Connectors and then access a Connector by index.
        For example:
        @code
        for (int i = 0; i < myComp.getNumConnectors(); ++i){
        const AbstractConnector& connector = myComp.getConnector(i);
        // check status: e.g. is it connected?
        ...
        AbstractConnector& connector = myComp.updConnector(i);
        // change the status: e.g. disconnect or change/define connectee;
        }
        @endcode
        @see getNumConnectors()
        @see getConnector(int i);
     */
    int getNumConnectors() const {
        return getProperty_connectors().size();
    }

    /** Collect and return the names of the connectors in this
     * component. The names are in the same order as the connectors. */
    std::vector<std::string> getConnectorNames() {
        std::vector<std::string> names(getNumConnectors());
        for (int i = 0; i < getNumConnectors(); ++i) {
            names[i] = get_connectors(i).getName(); 
        }
        return names;
    }

    /**
    * Get the "connectee" object that the Component's Connector
    * is bound to. Guaranteed to be valid only after the Component
    * has been connected (that is connect() has been invoked).
    * If the Connector has not been connected, an exception is thrown.
    *
    * This method is for getting the concrete connectee object, and is not
    * available in scripting. If you want generic access to the connectee as an
    * Object, use the non-templated version.
    *
    * @tparam T         the type of the Connectee (e.g., PhysicalFrame).
    * @param name       the name of the connector
    * @return T         const reference to object that satisfies
    *                   the Connector
    *
    * Example:
    * @code
    * const PhysicalFrame& frame = joint.getConnectee<PhysicalFrame>("parent_frame");
    * frame.getMobilizedBody();
    * @endcode
    */
    template<typename T>
    const T& getConnectee(const std::string& name) const {
        // get the Connector and check if it is connected.
        const Connector<T>& connector = getConnector<T>(name);
        OPENSIM_THROW_IF_FRMOBJ(!connector.isConnected(), Exception,
                "Connector '" + name + "' not connected.");
        return connector.getConnectee();
    }

    /** Get the connectee as an Object. This means you will not have
    * access to the methods on the concrete connectee. This is the method you
    * must use in MATLAB to access the connectee.
    *
    * Example:
    * @code{.cpp}
    * const Object& obj = joint.getConnectee("parent_frame");
    * obj.getName(); // method on Object works.
    * obj.getMobilizedBody(); // error: not available.
    * @endcode
    *
    * In MATLAB, if you want the concrete type, you need to downcast the
    * Object. Here is an example where you know the "parent_frame" is a Body:
    * @code
    * f = joint.getConnectee('parent_frame');
    * m = Body.safeDownCast(f).getMass();
    * @endcode
    *
    * Exception: in Python, you will get the concrete type (in most cases):
    * @code{.py}
    * f = joint.getConnectee("parent_frame"); 
    * m = f.getMass() # works (if the parent frame is a body)
    * @endcode
    */
    const Object& getConnectee(const std::string& name) const {
        const AbstractConnector& connector = getConnector(name);
        OPENSIM_THROW_IF_FRMOBJ(!connector.isConnected(), Exception,
                "Connector '" + name + "' not connected.");
        return connector.getConnecteeAsObject();
    }

    /** Get an AbstractConnector for the given connector name. This
     * lets you get information about the connection (like if the connector is
     * connected), but does not give you access to the connector's connectee.
     * For that, use getConnectee().
     */
    const AbstractConnector& getConnector(const std::string& name) const {
        auto it = _connectorsTable.find(name);

        if (it != _connectorsTable.end()) {
            return get_connectors(it->second);
        }

        std::stringstream msg;
        msg << getConcreteClassName() << " '" << getName();
        msg << "Component::getConnector() ERR- no Connector '" << name;
        msg << "' found.\n" << std::endl;
        throw Exception(msg.str(), __FILE__, __LINE__);

    }

    /** Get a writable reference to the AbstractConnector for the given
     * connector name. Use this method to connect the Connector to something.
     * @code
     * joint.updConnector("parent_frame").connect(model.getGround());
     * @endcode
     */
    AbstractConnector& updConnector(const std::string& name) {
        return const_cast<AbstractConnector&>(getConnector(name));
    }

    /**
    * Get a const reference to the concrete Connector provided by this
    * Component by name.
    *
    * @param name       the name of the Connector
    * @return const reference to the (Abstract)Connector
    */
    template<typename T>
    const Connector<T>& getConnector(const std::string& name) const {
        return Connector<T>::downcast(getConnector(name));
    }

    /**
    * Get a writable reference to the concrete Connector provided by this
    * Component by name.
    *
    * @param name       the name of the Connector
    * @return const reference to the (Abstract)Connector
    */
    template<typename T> Connector<T>& updConnector(const std::string& name) {
        return const_cast<Connector<T>&>(getConnector<T>(name));
    }

    /** Access a read-only Connector by index. Make sure to provide a valid
    index; this function does not check that the index is valid.
    @see getNumConnectors()
    @see getConnector(const std::string& name)
     */
    const AbstractConnector& getConnector(int i) const {
        return get_connectors(i);
    }

    /** Access a writeable Connector by index. Make sure to provide a valid
    index; this function does not check that the index is valid.
    @see getNumConnectors()
    @see updConnector(const std::string& name)
    */
    AbstractConnector& updConnector(int i) {
        return upd_connectors(i);
    }

    //@} end of Component Connector Access methods

    /** @name Component Inputs and Outputs Access methods
        Access inputs and outputs by name and iterate over all outputs.
    */
    //@{ 

    /** Access the number of Inputs that this component has. */
    int getNumInputs() const {
        return int(_inputsTable.size());
    }

    /** Access the number of Outputs that this component has. */
    int getNumOutputs() const {
        return int(_outputsTable.size());
    }

    /** Collect and return the names of Inputs in this component as an
     * std::vector. */
    std::vector<std::string> getInputNames() const {
        std::vector<std::string> names;
        for (const auto& it : _inputsTable) {
            names.push_back(it.first);
        }
        return names;
    }

    /** Collect and return the names of Outputs in this component as an
     * std::vector. */
    std::vector<std::string> getOutputNames() const {
        std::vector<std::string> names;
        for (const auto& entry : getOutputs()) {
            names.push_back(entry.first);
        }
        return names;
    }

    /**
    * Get an Input provided by this Component by name.
    *
    * @param name   the name of the Input
    * @return       const reference to the AbstractInput
    */
    const AbstractInput& getInput(const std::string& name) const
    {
        auto it = _inputsTable.find(name);

        if (it != _inputsTable.end()) {
            return it->second.getRef(); 
        }

        std::stringstream msg;
        msg << "Component::getInput: ERR- no Input '" << name << "' found.\n "
                << "for component '" << getName() << "' of type "
                << getConcreteClassName();
        throw Exception(msg.str(), __FILE__, __LINE__);
    }
    
    AbstractInput& updInput(const std::string& name)
    {
        return *const_cast<AbstractInput *>(&getInput(name));
    }


    /**
    * Get a concrete Input that you can directly ask for its values.
    * @param name   the name of the Input
    * @throws Exception if an Input with the given name does not exist.
    * @throws std::bad_cast if the provided type T is incorrect for the given name.
    */
    template<typename T>
    const Input<T>& getInput(const std::string& name) const {
        return dynamic_cast<const Input<T>&>(getInput(name));
    }

    /**
    * Get the Output provided by this Component by name.
    *
    * @param name   the name of the cache variable
    * @return       const reference to the AbstractOutput
    */
    const AbstractOutput& getOutput(const std::string& name) const
    {
        auto it = _outputsTable.find(name);
        
        if (it != _outputsTable.end()) {
            return it->second.getRef();
        }

        std::stringstream msg;
        msg << "Component::getOutput: ERR- no Output '" << name << "' found.\n "
            << "for component '" << getName() << "' of type "
            << getConcreteClassName();
        throw Exception(msg.str(), __FILE__, __LINE__);
    }

    /**
    * Get a writable reference to an Output provided by this Component by name.
    *
    * @param name   the name of the cache variable
    * @return       reference to the AbstractOutput
    */
    AbstractOutput& updOutput(const std::string& name)
    {
        return *const_cast<AbstractOutput *>(&getOutput(name));
    }

    /** Define OutputConstIterator for convenience */
    typedef std::map<std::string, SimTK::ClonePtr<AbstractOutput>>::
        const_iterator OutputConstIterator;

    /** Iterate through all Outputs of this component. The intent is to use
     * this in a loop as such:
     * @code
     * for (const auto& entry : comp.getOutputs()) {
     *     const std::string& name = entry.first;
     *     const AbstractOutput* output = entry.second.get();
     *     std::cout << output->getTypeName() << std::endl;
     * }
     * @endcode
     * This provides access to the outputs as AbstractOutput%s, not as the
     * concrete type. This also does not permit modifying the outputs.
     * 
     * Not available in Python/Java/MATLAB; use getOutputNames() and
     * getOutput() instead.
     */
    SimTK::IteratorRange<OutputConstIterator> getOutputs() const {
        return {_outputsTable.cbegin(), _outputsTable.cend()};
    }
    //@} end of Component Inputs and Outputs Access methods



    /** @name Component State Access methods
        Get and set modeling option, input and output values, state variable, 
        discrete and/or cache variables in the State.
     */ 
    //@{
    
    /**
     * Get a ModelingOption flag for this Component by name.
     * The flag is an integer corresponding to the index of modelingOptionNames used 
     * add the modeling option to the component. @see addModelingOption
    *
     * @param state  the State in which to set the modeling option
     * @param name   the name (string) of the modeling option of interest
     * @return flag  integer value for modeling option
    */
    int getModelingOption(const SimTK::State& state, const std::string& name) const;

    /**
     * %Set the value of a ModelingOption flag for this Component.
     * if the integer value exceeds the number of option names used to
     * define the options, an exception is thrown. The SimTK::State 
     * Stage will be reverted back to Stage::Instance.
     *
     * @param state  the State in which to set the flag
     * @param name   the name (string) of the modeling option of interest
     * @param flag   the desired flag (int) value specifying the modeling option
     */
    void setModelingOption(SimTK::State& state, const std::string& name, int flag) const;

    /**
    * Get the Input value that this component is dependent on.
    * Checks if Input is connected, otherwise it will throw an
    * exception. You can only call this method for non-list inputs.
    * For list inputs, you must get the input using getInput(),
    * from which you can ask for its values.
    *
    * @param state      the State for which to set the value
    * @param name       the name of the input
    * @return T         const Input value
    */
    template<typename T> const T&
        getInputValue(const SimTK::State& state, const std::string& name) const {
        // get the input and check if it is connected.
        const AbstractInput& in = getInput(name);
        // TODO could maybe remove this check and have the Input do it. Or,
        // here, we could catch Input's exception and give a different message.
        if (in.isConnected()) {
            return (Input<T>::downcast(in)).getValue(state);
        }
        
        else {
        std::stringstream msg;
            msg << "Component::getInputValue: ERR- Input '" << name << "' not connected.\n "
                << "for component '" << getName() << "' of type "<< getConcreteClassName();
        throw Exception(msg.str(), __FILE__, __LINE__);
        }
    }

    /**
    * Get the Output value provided by this Component by name.
    *
    * @param state      the State for which to set the value
    * @param name       the name of the cache variable
    * @return T         const Output value
    */
    template<typename T> const T&
        getOutputValue(const SimTK::State& state, const std::string& name) const
    {
        return (Output<T>::downcast(getOutput(name))).getValue(state);
    }
    
    
    /**
     * Get the value of a state variable allocated by this Component.
     *
     * To connect this StateVariable as an input to another component (such as
     * a Reporter), use getOutput(name); each state variable has a
     * corresponding Output:
     *  @code
     *  foo.getInput("input1").connect(bar.getOutput(name));
     *  @endcode
     *
     * @param state   the State for which to get the value
     * @param name    the name (string) of the state variable of interest
     * @throws ComponentHasNoSystem if this Component has not been added to a
     *         System (i.e., if initSystem has not been called)
     */
    double getStateVariableValue(const SimTK::State& state, const std::string& name) const;

    /**
     * %Set the value of a state variable allocated by this Component by name.
     *
     * @param state  the State for which to set the value
     * @param name   the name of the state variable
     * @param value  the value to set
     * @throws ComponentHasNoSystem if this Component has not been added to a
     *         System (i.e., if initSystem has not been called)
     */
    void setStateVariableValue(SimTK::State& state, const std::string& name, double value) const;


    /**
     * Get all values of the state variables allocated by this Component.
     * Includes state variables allocated by its subcomponents.
     *
     * @param state   the State for which to get the value
     * @return Vector of state variable values of length getNumStateVariables()
     *                in the order returned by getStateVariableNames()
     * @throws ComponentHasNoSystem if this Component has not been added to a
     *         System (i.e., if initSystem has not been called)
     */
    SimTK::Vector getStateVariableValues(const SimTK::State& state) const;

    /**
     * %Set all values of the state variables allocated by this Component.
     * Includes state variables allocated by its subcomponents.
     *
     * @param state   the State for which to get the value
     * @param values  Vector of state variable values of length
     *                getNumStateVariables() in the order returned by
     *                getStateVariableNames()
     * @throws ComponentHasNoSystem if this Component has not been added to a
     *         System (i.e., if initSystem has not been called)
     */
    void setStateVariableValues(SimTK::State& state, const SimTK::Vector& values);

    /**
     * Get the value of a state variable derivative computed by this Component.
     *
     * @param state   the State for which to get the derivative value
     * @param name    the name (string) of the state variable of interest
     * @throws ComponentHasNoSystem if this Component has not been added to a
     *         System (i.e., if initSystem has not been called)
     */
    double getStateVariableDerivativeValue(const SimTK::State& state, 
        const std::string& name) const;

    /**
     * Get the value of a discrete variable allocated by this Component by name.
     *
     * @param state   the State from which to get the value
     * @param name    the name of the state variable
     * @return value  the discrete variable value
     * @throws ComponentHasNoSystem if this Component has not been added to a
     *         System (i.e., if initSystem has not been called)
     */
    double getDiscreteVariableValue(const SimTK::State& state,
                                    const std::string& name) const;

    /**
     * %Set the value of a discrete variable allocated by this Component by name.
     *
     * @param state  the State for which to set the value
     * @param name   the name of the discrete variable
     * @param value  the value to set
     * @throws ComponentHasNoSystem if this Component has not been added to a
     *         System (i.e., if initSystem has not been called)
     */
    void setDiscreteVariableValue(SimTK::State& state, const std::string& name,
                                  double value) const;

    /**
     * Get the value of a cache variable allocated by this Component by name.
     *
     * @param state  the State from which to get the value
     * @param name   the name of the cache variable
     * @return T     const reference to the cache variable's value
     * @throws ComponentHasNoSystem if this Component has not been added to a
     *         System (i.e., if initSystem has not been called)
     */
    template<typename T> const T& 
    getCacheVariableValue(const SimTK::State& state, const std::string& name) const
    {
        // Must have already called initSystem.
        OPENSIM_THROW_IF_FRMOBJ(!hasSystem(), ComponentHasNoSystem);

        std::map<std::string, CacheInfo>::const_iterator it;
        it = _namedCacheVariableInfo.find(name);

        if(it != _namedCacheVariableInfo.end()) {
            SimTK::CacheEntryIndex ceIndex = it->second.index;
            return SimTK::Value<T>::downcast(
                getDefaultSubsystem().getCacheEntry(state, ceIndex)).get();
        } else {
            std::stringstream msg;
            msg << "Component::getCacheVariable: ERR- name not found.\n "
                << "for component '"<< getName() << "' of type " 
                << getConcreteClassName();
            throw Exception(msg.str(),__FILE__,__LINE__);
        }
    }
    /**
     * Obtain a writable cache variable value allocated by this Component by
     * name. Do not forget to mark the cache value as valid after updating,
     * otherwise it will force a re-evaluation if the evaluation method is
     * monitoring the validity of the cache value.
     *
     * @param state  the State for which to set the value
     * @param name   the name of the state variable
     * @return value modifiable reference to the cache variable's value
     * @throws ComponentHasNoSystem if this Component has not been added to a
     *         System (i.e., if initSystem has not been called)
     */
    template<typename T> T& 
    updCacheVariableValue(const SimTK::State& state, const std::string& name) const
    {
        // Must have already called initSystem.
        OPENSIM_THROW_IF_FRMOBJ(!hasSystem(), ComponentHasNoSystem);

        std::map<std::string, CacheInfo>::const_iterator it;
        it = _namedCacheVariableInfo.find(name);

        if(it != _namedCacheVariableInfo.end()) {
            SimTK::CacheEntryIndex ceIndex = it->second.index;
            return SimTK::Value<T>::downcast(
                getDefaultSubsystem().updCacheEntry(state, ceIndex)).upd();
        }
        else{
            std::stringstream msg;
            msg << "Component::updCacheVariable: ERR- '" << name 
                << "' name not found.\n "
                << "for component '"<< getName() << "' of type " 
                << getConcreteClassName();
            throw Exception(msg.str(),__FILE__,__LINE__);
        }
    }

    /**
     * After updating a cache variable value allocated by this Component, you
     * can mark its value as valid, which will not change until the realization
     * stage falls below the minimum set at the time the cache variable was
     * created. If not marked as valid, the evaluation method monitoring this
     * flag will force a re-evaluation rather that just reading the value from
     * the cache.
     *
     * @param state  the State containing the cache variable
     * @param name   the name of the cache variable
     * @throws ComponentHasNoSystem if this Component has not been added to a
     *         System (i.e., if initSystem has not been called)
     */
    void markCacheVariableValid(const SimTK::State& state, const std::string& name) const
    {
        // Must have already called initSystem.
        OPENSIM_THROW_IF_FRMOBJ(!hasSystem(), ComponentHasNoSystem);

        std::map<std::string, CacheInfo>::const_iterator it;
        it = _namedCacheVariableInfo.find(name);

        if(it != _namedCacheVariableInfo.end()) {
            SimTK::CacheEntryIndex ceIndex = it->second.index;
            getDefaultSubsystem().markCacheValueRealized(state, ceIndex);
        }
        else{
            std::stringstream msg;
            msg << "Component::markCacheVariableValid: ERR- name not found.\n "
                << "for component '"<< getName() << "' of type " 
                << getConcreteClassName();
            throw Exception(msg.str(),__FILE__,__LINE__);
        }
    }

    /**
     * Mark a cache variable value allocated by this Component as invalid. When
     * the system realization drops to below the lowest valid stage, cache
     * variables are automatically marked as invalid. There are instances when
     * component-added state variables require invalidating a cache at a lower
     * stage. For example, a component may have a "length" state variable which
     * should invalidate calculations involving it and other positions when the
     * state variable is set. Changing the component state variable
     * automatically invalidates Dynamics and higher realizations, but to force
     * realizations at Position and Velocity requires setting the lowest valid
     * stage to Position and marking the cache variable as invalid whenever the
     * "length" state variable value is set/changed.
     *
     * @param state  the State containing the cache variable
     * @param name   the name of the cache variable
     * @throws ComponentHasNoSystem if this Component has not been added to a
     *         System (i.e., if initSystem has not been called)
     */
    void markCacheVariableInvalid(const SimTK::State& state, 
                                  const std::string& name) const
    {
        // Must have already called initSystem.
        OPENSIM_THROW_IF_FRMOBJ(!hasSystem(), ComponentHasNoSystem);

        std::map<std::string, CacheInfo>::const_iterator it;
        it = _namedCacheVariableInfo.find(name);

        if(it != _namedCacheVariableInfo.end()) {
            SimTK::CacheEntryIndex ceIndex = it->second.index;
            getDefaultSubsystem().markCacheValueNotRealized(state, ceIndex);
        }
        else{
            std::stringstream msg;
            msg << "Component::markCacheVariableInvalid: ERR- name not found.\n"
                << "for component '"<< getName() << "' of type " 
                << getConcreteClassName();
            throw Exception(msg.str(),__FILE__,__LINE__);
        }
    }

    /**
     * Enables the user to monitor the validity of the cache variable value
     * using the returned flag. For components performing a costly evaluation,
     * use this method to force a re-evaluation of a cache variable value only
     * when necessary (i.e., returns false).
     *
     * @param state  the State in which the cache value resides
     * @param name   the name of the cache variable
     * @return bool  whether the cache variable value is valid or not
     * @throws ComponentHasNoSystem if this Component has not been added to a
     *         System (i.e., if initSystem has not been called)
     */
    bool isCacheVariableValid(const SimTK::State& state, const std::string& name) const
    {
        // Must have already called initSystem.
        OPENSIM_THROW_IF_FRMOBJ(!hasSystem(), ComponentHasNoSystem);

        std::map<std::string, CacheInfo>::const_iterator it;
        it = _namedCacheVariableInfo.find(name);

        if(it != _namedCacheVariableInfo.end()) {
            SimTK::CacheEntryIndex ceIndex = it->second.index;
            return getDefaultSubsystem().isCacheValueRealized(state, ceIndex);
        }
        else{
            std::stringstream msg;
            msg << "Component::isCacheVariableValid: ERR- name not found.\n "
                << "for component '"<< getName() << "' of type " 
                << getConcreteClassName();
            throw Exception(msg.str(),__FILE__,__LINE__);
        }
    }

    /**
     * %Set cache variable value allocated by this Component by name. All cache
     * entries are lazily evaluated (on a need basis) so a set also marks the
     * cache as valid.
     *
     * @param state  the State in which to store the new value
     * @param name   the name of the cache variable
     * @param value  the new value for this cache variable
     * @throws ComponentHasNoSystem if this Component has not been added to a
     *         System (i.e., if initSystem has not been called)
     */
    template<typename T> void 
    setCacheVariableValue(const SimTK::State& state, const std::string& name, 
                     const T& value) const
    {
        // Must have already called initSystem.
        OPENSIM_THROW_IF_FRMOBJ(!hasSystem(), ComponentHasNoSystem);

        std::map<std::string, CacheInfo>::const_iterator it;
        it = _namedCacheVariableInfo.find(name);

        if(it != _namedCacheVariableInfo.end()) {
            SimTK::CacheEntryIndex ceIndex = it->second.index;
            SimTK::Value<T>::downcast(
                getDefaultSubsystem().updCacheEntry( state, ceIndex)).upd() 
                = value;
            getDefaultSubsystem().markCacheValueRealized(state, ceIndex);
        }
        else{
            std::stringstream msg;
            msg << "Component::setCacheVariable: ERR- name not found.\n "
                << "for component '"<< getName() << "' of type " 
                << getConcreteClassName();
            throw Exception(msg.str(),__FILE__,__LINE__);
        }   
    }
    // End of Model Component State Accessors.
    //@} 

    /** @name Dump debugging information to the console */
    /// @{
    /** Debugging method to list all subcomponents by name and recurse
        into these components to list their subcomponents, and so on. */
    void dumpSubcomponents(int depth=0) const;
    /** List all the Connectors and Inputs and whether or not they are
     * connected. */
    void dumpConnections() const;
    /// @}

protected:
    class StateVariable;
    //template <class T> friend class ComponentSet;
    // Give the ComponentMeasure access to the realize() methods.
    template <class T> friend class ComponentMeasure;

#ifndef SWIG
    /// @class MemberSubcomponentIndex
    /// Unique integer type for local member subcomponent indexing
    SimTK_DEFINE_UNIQUE_INDEX_TYPE(MemberSubcomponentIndex);

    /** Construct a subcomponent as a data member of this Component. All Component
        interface calls are automatically invoked on its subcomponents. */
    template<class C=Component>
    MemberSubcomponentIndex constructSubcomponent(const std::string& name) {
        C* component = new C();
        component->setName(name);
        component->setParent(*this);
        _memberSubcomponents.push_back(SimTK::ClonePtr<Component>(component));
        return MemberSubcomponentIndex(_memberSubcomponents.size()-1);
    }
    template<class C = Component>
    const C& getMemberSubcomponent(MemberSubcomponentIndex ix) const {
        const C* comp = dynamic_cast<const C*>(_memberSubcomponents[ix].get());
        if(comp)
            return *comp;

        throw Exception("Component::getMemberSubcomponent() - Incorrect type requested.");
    }
    template<class C = Component>
    C& updMemberSubcomponent(MemberSubcomponentIndex ix) {
        C* comp = dynamic_cast<C*>(_memberSubcomponents[ix].upd());
        if (comp)
            return *comp;

        throw Exception("Component::updMemberSubcomponent() - Incorrect type requested.");
    }
#endif //SWIG

    /**
    * Adopt a component as a subcomponent of this Component. Component
    * methods (e.g. addToSystem(), initStateFromProperties(), ...) are
    * automatically invoked on subcomponents when called on this Component.
    * Realization is also performed automatically on subcomponents. All
    * subcomponents are owned, therefore this Component also takes ownership.
    */
    void adoptSubcomponent(Component* subcomponent);

    /** Get the number of Subcomponents that are data members of this Component */
    size_t getNumMemberSubcomponents() const;
    /** Get the number of Subcomponents that are properties of this Component */
    size_t getNumPropertySubcomponents() const;
    /** Get the number of Subcomponents adopted by this Component */
    size_t getNumAdoptedSubcomponents() const;

    /** @name  Component Extension Interface
    The interface ensures that deserialization, resolution of inter-connections,
    and handling of dependencies are performed systematically and prior to 
    system creation, followed by allocation of necessary System resources. These 
    methods are virtual and may be implemented by subclasses of 
    Components. 
    
    @note Every implementation of virtual extend method xxx(args) must begin
    with the line "Super::extend<xxx>(args);" to ensure that the parent class
    is called before the child class method.
    
    The base class implementations ensures that the corresponding calls are made
    to any subcomponents which are owned by this Component. Ownership is
    established by the subcomponent being a data member (not serialized), a 
    property (serialized), or created and adopted based on other settings
    or options that arise from the properties. For example, a Model (Component)
    may have to split a body and add a Weld constraint to handle a closed
    loop specified by Joints that are properties of the Model. The new Body and
    Weld (components) are created and adopted as part of connecting the model to
    form a valid multibody tree.

    So assuming that your concrete %Component and all intermediate classes from
    which it derives properly follow the requirement of calling the Super class 
    method first, the order of operations enforced here for a call to a single 
    method will be
      -# %Component base class computations
      -# calls to that same method for intermediate %Component-derived 
         objects' computations, in order down from %Component, and
      -# call to that method for the bottom-level concrete class. 
      -# finally calls to that same method for \e all subcomponents
    You should consider this ordering when designing a %Component.  **/ 

    ///@{

    /** Perform any secondary operations, e.g. to investigate the component or 
    to insert it into a particular internal list (for grouping), after adding
    the subcomponent to this component. This is intended primarily for composites
    like Model to have more control over the handling of a component being added
    to it.

    If you override this method, be sure to invoke the base class method first,
    using code like this :
    @code
    void MyComponent::extendAddComponent(Component* subcomponent) {
        Super::extendAddComponent(); // invoke parent class method
        // ... your code goes here
        // ... initialize any internal data structures
    }
    @endcode   */
    virtual void extendAddComponent(Component* subcomponent) {};

    /** Perform any time invariant calculation, data structure initializations or
    other component configuration based on its properties necessary to form a  
    functioning, yet not connected component. It also marks the Component
    as up-to-date with its properties when complete. Do not perform any
    configuration that depends on the SimTK::MultibodySystem; it is not
    available at this point.

    If you override this method, be sure to invoke the base class method first,
        using code like this :
        @code
        void MyComponent::extendFinalizeFromProperties() {
            Super::extendFinalizeFromProperties(); // invoke parent class method
            // ... your code goes here
            // ... initialize any internal data structures 
        }
        @endcode   */
    virtual void extendFinalizeFromProperties() {};

    /** Perform any necessary initializations required to connect the component
    (and it subcomponents) to other components and mark the connection status.
    Provides a check for error conditions. connect() is invoked on all components 
    to form a directed acyclic graph of the multibody system, prior to creating the
    Simbody MultibodySystem to represent it computationally. It may also be invoked
    at times just for its error-checking side effects.

    The "root" Component argument is the root node of the directed graph composed
    of all the subcomponents (and their subcomponents and so on ...) and their
    interconnections. This should yield a fully connected root component. For 
    ModelComponents this is the Model component. But a Model can be connected to
    an environment or world component with several other models, by choosing the
    environment/world as the root.
    
    If you override this method, be sure to invoke the base class method first, 
    using code like this:
    @code
    void MyComponent::extendConnect(Component& root) {
        Super::extendConnect(root); // invoke parent class method
        // ... your code goes here
    }
    @endcode   */
    virtual void extendConnect(Component& root) {};

    /** Build the tree of Components from this component through its descendants. 
    This method is invoked whenever a ComponentList<C> is requested. Note, all
    components must been added to the model (or its subcomponents), otherwise it
    will not be included in the tree and will not be found for iteration or for
    connection. The implementation populates _nextComponent ReferencePtr with a
    pointer to the next Component in tree pre-order traversal.
    */
    void initComponentTreeTraversal(const Component &root) const;

    ///@cond
    /** Opportunity to remove connection related information. 
    If you override this method, be sure to invoke the base class method first,
        using code like this :
        @code
        void MyComponent::disconnect(Component& root) {
        // disconnect your subcomponents and your Super first
        Super::extendDisconnect(); 
            //your code to wipeout your connection related information
    }
    @endcode  */
    //virtual void extendDisconnect() {};
    ///@endcond

    /** Add appropriate Simbody elements (if needed) to the System 
    corresponding to this component and specify needed state resources. 
    extendAddToSystem() is called when the Simbody System is being created to 
    represent a completed system (model) for computation. That is, connect()
    will already have been invoked on all components before any addToSystem()
    call is made. Helper methods for adding modeling options, state variables 
    and their derivatives, discrete variables, and cache entries are available 
    and can be called within extendAddToSystem() only.

    Note that this method is const; you may not modify your model component
    or the containing model during this call. Any modifications you need should
    instead be performed in finalizeFromProperties() or at the latest connect(),
    which are non-const. The only exception is that you may need to record access 
    information for resources you create in the \a system, such as an index number.
    For most Components, OpenSim base classes either provide convenience methods
    or handle indices automatically. Otherwise, you must declare indices as mutable
    data members so that you can set them here.
   
    If you override this method, be sure to invoke the base class method at the
    beginning, using code like this:
    @code
    void MyComponent::extendAddToSystem(SimTK::MultibodySystem& system) const {
        // Perform any additions to the system required by your Super
        Super::extendAddToSystem(system);       
        // ... your code goes here
    }
    @endcode

    This method assumes that this Component's addToSystem will be invoked before
    its subcomponents. If you need your subcomponents to be added to the system,
    first (e.g. require of a Force to be anchored to a SimTK::MobilizedBody
    specified by subcomponents) then you must implement:
        extendAddToSystemAfterSubcomponents().
    It is possible to implement both method to add system elements before and then 
    after your subcomponents have added themselves. Caution is required that
    Simbody elements are not added twice especially when order is unimportant.

    @param[in,out] system   The MultibodySystem being added to.

    @see addModelingOption(), addStateVariable(), addDiscreteVariables(), 
         addCacheVariable() **/
    virtual void extendAddToSystem(SimTK::MultibodySystem& system) const {};

    /** Add appropriate Simbody elements (if needed) to the System after your 
    component's subcomponents have had a chance to add themselves to the system.

    If you override this method, be sure to invoke the base class method at the
    beginning, using code like this:
    @code
    void MyComponent::
        extendAddToSystemAfterSubcomponents(SimTK::MultibodySystem& system) const {
        // Perform any additions to the system required by your Super
        Super::extendAddToSystemAfterSubcomponents(system);       
        // ... your code goes here
    }
    @endcode
    
    @param[in,out] system   The MultibodySystem being added to.
    
    @see extendAddToSystem() **/
    virtual void 
        extendAddToSystemAfterSubcomponents(SimTK::MultibodySystem& system)
                                                                      const {};

    /** Transfer property values or other state-independent initial values
    into this component's state variables in the passed-in \a state argument.
    This is called after a SimTK::System and State have been created for the 
    Model (that is, after extendAddToSystem() has been called on all components). 
    You should override this method if your component has properties
    (serializable values) that can affect initial values for your state
    variables. You can also perform any other state-independent calculations
    here that result in state initial conditions.
   
    If you override this method, be sure to invoke the base class method first, 
    using code like this:
    @code
    void MyComponent::extendInitStateFromProperties(SimTK::State& state) const {
        Super::extendInitStateFromProperties(state); // invoke parent class method
        // ... your code goes here
    }
    @endcode

    @param      state
        The state that will receive the new initial conditions.

    @see extendSetPropertiesFromState() **/
    virtual void extendInitStateFromProperties(SimTK::State& state) const {};

    /** Update this component's property values to match the specified State,
    if the component has created any state variable that is intended to
    correspond to a property. Thus, state variable values can persist as part 
    of the model component and be serialized as a property.
   
    If you override this method, be sure to invoke the base class method first, 
    using code like this:
    @code
    void MyComponent::extendSetPropertiesFromState(const SimTK::State& state) {
        Super::extendSetPropertiesFromState(state); // invoke parent class method
        // ... your code goes here
    }
    @endcode

    @param      state    
        The State from which values may be extracted to set persistent
        property values.

    @see extendInitStateFromProperties() **/
    virtual void extendSetPropertiesFromState(const SimTK::State& state) {};

    /** If a model component has allocated any continuous state variables
    using the addStateVariable() method, then %computeStateVariableDerivatives()
    must be implemented to provide time derivatives for those states.
    Override to set the derivatives of state variables added to the system 
    by this component. (also see extendAddToSystem()). If the component adds states
    and computeStateVariableDerivatives is not implemented by the component,
    an exception is thrown when the system tries to evaluate its derivatives.

    Implement like this:
    @code
    void computeStateVariableDerivatives(const SimTK::State& state) const {
        
        // Let the parent class set the derivative values for the 
        // the state variables that it added.
        Super::computeStateVariableDerivatives(state)

        // Compute derivative values for states allocated by this component
        // as a function of the state.
        double deriv = ... 

        // Then set the derivative value by state variable name
        setStateVariableDerivativeValue(state, "<state_variable_name>", deriv);
    }
    @endcode

    For subclasses, it is highly recommended that you first call
    Super::computeStateVariableDerivatives(state) to preserve the derivative
    computation of the parent class and to only specify the derivatives of the state
    variables added by name. One does have the option to override all the derivative 
    values for the parent by accessing the derivatives by their state variable name.
    This is necessary, for example, if a newly added state variable is coupled to the
    dynamics (derivatives) of the states variables that were added by the parent.
    **/
    virtual void computeStateVariableDerivatives(const SimTK::State& s) const;

    /**
     * %Set the derivative of a state variable by name when computed inside of
     * this Component's computeStateVariableDerivatives() method.
     *
     * @param state  the State for which to set the value
     * @param name   the name of the state variable
     * @param deriv  the derivative value to set
     */
    void setStateVariableDerivativeValue(const SimTK::State& state, 
                            const std::string& name, double deriv) const;


    // End of Component Extension Interface (protected virtuals).
    ///@} 

    /** @name           Component Advanced Interface
    You probably won't need to override methods in this section. These provide
    a way for you to perform computations ("realizations") that must be 
    scheduled in carefully-ordered stages as described in the class description
    above. The typical operation will be that the given SimTK::State provides
    you with the inputs you need for your computation, which you will then 
    write into some element of the state cache, where later computations can
    pick it up.

    @note Once again it is crucial that, if you override a method here,
    you invoke the superclass method as the <em>first line</em> in your
    implementation, via a call like "Super::extendRealizePosition(state);". This 
    will ensure that all necessary base class computations are performed, and
    that subcomponents are handled properly.

    @warning Currently the realize() methods here are invoked early in the
    sequence of realizations at a given stage, meaning that you will not be
    able to access other computations at that same stage.
    @bug Should defer calls to these until at least kinematic realizations
    at the same stage have been performed.

    @see Simbody documentation for more information about realization.
    **/
    //@{
    /** Obtain state resources that are needed unconditionally, and perform
    computations that depend only on the system topology. **/
    virtual void extendRealizeTopology(SimTK::State& state) const;
    /** Obtain and name state resources (like state variables allocated by
    an underlying Simbody component) that may be needed, depending on modeling
    options. Also, perform any computations that depend only on topology and 
    selected modeling options. **/
    virtual void extendRealizeModel(SimTK::State& state) const;
    /** Perform computations that depend only on instance variables, like
    lengths and masses. **/
    virtual void extendRealizeInstance(const SimTK::State& state) const;
    /** Perform computations that depend only on time and earlier stages. **/
    virtual void extendRealizeTime(const SimTK::State& state) const;
    /** Perform computations that depend only on position-level state
    variables and computations performed in earlier stages (including time). **/
    virtual void extendRealizePosition(const SimTK::State& state) const;
    /** Perform computations that depend only on velocity-level state 
    variables and computations performed in earlier stages (including position, 
    and time). **/
    virtual void extendRealizeVelocity(const SimTK::State& state) const;
    /** Perform computations (typically forces) that may depend on 
    dynamics-stage state variables, and on computations performed in earlier
    stages (including velocity, position, and time), but not on other forces,
    accelerations, constraint multipliers, or reaction forces. **/
    virtual void extendRealizeDynamics(const SimTK::State& state) const;
    /** Perform computations that may depend on applied forces. **/
    virtual void extendRealizeAcceleration(const SimTK::State& state) const;
    /** Perform computations that may depend on anything but are only used
    for reporting and cannot affect subsequent simulation behavior. **/
    virtual void extendRealizeReport(const SimTK::State& state) const;
    //@} end of Component Advanced Interface


    /** @name     Component System Creation and Access Methods
     * These methods support implementing concrete Components. Add methods
     * can only be called inside of extendAddToSystem() and are useful for creating
     * the underlying SimTK::System level variables that are used for computing
     * values of interest.
     * @warning Accessors for System indices are intended for component internal use only.
     **/

    //@{

    /** Add a modeling option (integer flag stored in the State) for use by 
    this Component. Each modeling option is identified by its own 
    \a optionName, specified here. Modeling options enable the model
    component to be configured differently in order to represent different 
    operating modes. For example, if two modes of operation are necessary (mode
    off and mode on) then specify optionName, "mode" with maxFlagValue = 1. 
    Subsequent gets will return 0 or 1 and set will only accept 0 and 1 as 
    acceptable values. Changing the value of a model option invalidates 
    Stage::Instance and above in the State, meaning all calculations involving
    time, positions, velocity, and forces are invalidated. **/
    void addModelingOption(const std::string&  optionName, 
                           int                 maxFlagValue) const;


    /** Add a continuous system state variable belonging to this Component,
    and assign a name by which to refer to it. Changing the value of this state 
    variable will automatically invalidate everything at and above its
    \a invalidatesStage, which is normally Stage::Dynamics meaning that there
    are forces that depend on this variable. If you define one or more
    of these variables you must also override computeStateVariableDerivatives()
    to provide time derivatives for them. Note, all corresponding system
    indices are automatically determined using this interface. As an advanced
    option you may choose to hide the state variable from being accessed outside
    of this component, in which case it is considered to be "hidden". 
    You may also want to create an Output for this state variable; see
    #OpenSim_DECLARE_OUTPUT_FOR_STATE_VARIABLE for more information. Reporters
    should use such an Output to get the StateVariable's value (instead of using
    getStateVariableValue()).

    @param[in] stateVariableName     string value to access variable by name
    @param[in] invalidatesStage      the system realization stage that is
                                     invalidated when variable value is changed
    @param[in] isHidden              flag (bool) to optionally hide this state
                                     variable from being accessed outside this
                                     component as an Output
    */
    void addStateVariable(const std::string&  stateVariableName,
         const SimTK::Stage& invalidatesStage=SimTK::Stage::Dynamics,
         bool isHidden = false) const;

    /** The above method provides a convenient interface to this method, which
    automatically creates an 'AddedStateVariable' and allocates resources in the
    SimTK::State for this variable.  This interface allows the creator to
    add/expose state variables that are allocated by underlying Simbody
    components and specify how the state variable value is accessed by
    implementing a concrete StateVariable and adding it to the component using
    this method.
    You may also want to create an Output for this state variable; see
    #OpenSim_DECLARE_OUTPUT_FOR_STATE_VARIABLE for more information. Reporters
    should use such an Output to get the StateVariable's value (instead of
    using getStateVariableValue()).
    */
    void addStateVariable(Component::StateVariable*  stateVariable) const;

    /** Add a system discrete variable belonging to this Component, give
    it a name by which it can be referenced, and declare the lowest Stage that
    should be invalidated if this variable's value is changed. **/
    void addDiscreteVariable(const std::string& discreteVariableName,
                             SimTK::Stage       invalidatesStage) const;

    /** Add a state cache entry belonging to this Component to hold
    calculated values that must be automatically invalidated when certain 
    state values change. Cache entries contain values whose computations depend
    on state variables and provide convenience and/or efficiency by holding on 
    to them in memory (cache) to avoid recomputation. Once the state changes, 
    the cache values automatically become invalid and has to be
    recomputed based on the current state before it can be referenced again.
    Any attempt to reference an invalid cache entry results in an exception
    being thrown.

    Cache entry validity is managed by computation Stage, rather than by 
    dependence on individual state variables. Changing a variables whose
    "invalidates" stage is the same or lower as the one specified as the
    "depends on" stage here cause the cache entry to be invalidated. For 
    example, a body's momementum, which is dependent on position and velocity 
    states, should have Stage::Velocity as its \a dependsOnStage. Then if a
    Velocity stage variable or lower (e.g. Position stage) changes, then the 
    cache is invalidated. But, if a Dynamics stage variable (or above) is 
    changed, the velocity remains valid so the cache entry does not have to be 
    recomputed.

    @param[in]      cacheVariableName
        The name you are assigning to this cache entry. Must be unique within
        this model component.
    @param[in]      variablePrototype   
        An object defining the type of value, and a default value of that type,
        to be held in this cache entry. Can be a simple int or an elaborate
        class, as long as it has deep copy semantics.
    @param[in]      dependsOnStage      
        This is the highest computational stage on which this cache entry's
        value computation depends. State changes at this level or lower will
        invalidate the cache entry. **/ 
    template <class T> void 
    addCacheVariable(const std::string&     cacheVariableName,
                     const T&               variablePrototype, 
                     SimTK::Stage           dependsOnStage) const
    {
        // Note, cache index is invalid until the actual allocation occurs 
        // during realizeTopology.
        _namedCacheVariableInfo[cacheVariableName] = 
            CacheInfo(new SimTK::Value<T>(variablePrototype), dependsOnStage);
    }

    
    /**
     * Get writeable reference to the MultibodySystem that this component is
     * connected to.
     */
    SimTK::MultibodySystem& updSystem() const
        { return *_system; } 

    /** Get the index of a Component's continuous state variable in the Subsystem for
        allocations. This method is intended for derived Components that may need direct
        access to its underlying Subsystem.*/
    const int getStateIndex(const std::string& name) const;

   /**
     * Get the System Index of a state variable allocated by this Component.
     * Returns an InvalidIndex if no state variable with the name provided is
     * found.
     * @param stateVariableName   the name of the state variable
     */
    SimTK::SystemYIndex 
        getStateVariableSystemIndex(const std::string& stateVariableName) const;

   /**
     * Get the index of a Component's discrete variable in the Subsystem for
     * allocations. This method is intended for derived Components that may need
     * direct access to its underlying Subsystem.
     */
    const SimTK::DiscreteVariableIndex 
    getDiscreteVariableIndex(const std::string& name) const;

    /** Get the index of a Component's cache variable in the Subsystem for allocations.
        This method is intended for derived Components that may need direct access
        to its underlying Subsystem.*/
    const SimTK::CacheEntryIndex 
    getCacheVariableIndex(const std::string& name) const;

    // End of System Creation and Access Methods.

#pragma clang diagnostic push
#pragma clang diagnostic ignored "-Wunsupported-friend"
    template<class C>
    friend void Connector<C>::findAndConnect(const Component& root);
#pragma clang diagnostic pop

    /** Utility method to find a component in the list of sub components of this
        component and any of their sub components, etc..., by name or state variable name.
        The search can be sped up considerably if the "path" or even partial path name
        is known. For example name = "forearm/elbow/elbow_flexion" will find the 
        Coordinate component of the elbow joint that connects the forearm body in 
        linear time (linear search for name at each component level. Whereas
        supplying "elbow_flexion" requires a tree search.
        Returns NULL if Component of that specified name cannot be found. 
        If the name provided is a component's state variable name and a
        StateVariable pointer is provided, the pointer will be set to the 
        StateVariable object that was found. This facilitates the getting and setting
        of StateVariables by name. 
        
        NOTE: If the component name or the state variable name is ambiguous, 
         an exception is thrown. To disambiguate use the full name provided
         by owning component(s). */
#ifndef SWIG // StateVariable is protected.
    template<class C = Component>
    const C* findComponent(const std::string& name, 
                           const StateVariable** rsv = nullptr) const {
        std::string msg = getConcreteClassName() + "'" + getName() +
                          "'::findComponent() ";
        if (name.empty()) {
            msg += "cannot find a nameless subcomponent.";
            throw Exception(msg);
        }

        std::vector<const C*> foundCs;

        const C* found = NULL;
        std::string::size_type front = name.rfind("/");
        size_t len = name.length();
        std::string subname = front< len ? name.substr(front + 1, len - front) : name;

        if (this->getFullPathName() == name) {
            found = dynamic_cast<const C*>(this);
            if (found)
                return found;
        }
        else if (this->getName() == subname) {
            if ( (found = dynamic_cast<const C*>(this)) )
                foundCs.push_back(found);
        }

        ComponentList<const C> compsList = this->template getComponentList<C>();
        
        for (const C& comp : compsList) {
            std::string compFullPathName = comp.getFullPathName();
            if (compFullPathName == subname) {
                foundCs.push_back(&comp);
                break;
            } // if a child of this Component, one should not need
              // to specify this Component's full path name 
            else if (compFullPathName == (getFullPathName() + "/" + subname)) {
                foundCs.push_back(&comp);
                break;
            } // otherwise, we just have a type and name match
              // which we may need to support for compatibility with older models
              // where only names were used (not path or type)
              // TODO replace with an exception -aseth
            else if (comp.getName() == subname) {
                foundCs.push_back(&comp);
                // TODO Revisit why the exact match isn't found when
                // when what appears to be the complete path.
                if (comp.getDebugLevel() > 0) {
                    std::string details = msg + " Found '" + compFullPathName + 
                        "' as a match for:\n Component '" + name + "' of type " + 
                        comp.getConcreteClassName() + ", but it "
                        "is not on specified path.\n";
                    //throw Exception(details, __FILE__, __LINE__);
                    std::cout << details << std::endl;
                }
            }
        }

        if (foundCs.size() == 1) {
            //unique type and name match!
            return foundCs[0];
        }

        std::map<std::string, StateVariableInfo>::const_iterator it;
        it = _namedStateVariableInfo.find(name);
        if (it != _namedStateVariableInfo.end()) {
            if (rsv) {
                *rsv = it->second.stateVariable.get();
            }
            return dynamic_cast<const C*>(this);
        }

        // Only error cases remain
        // too many components of the right type with the same name
        if (foundCs.size() > 1) {
            msg += "Found multiple '" + name + "'s of type " +
                foundCs[0]->getConcreteClassName() + ".";
            throw Exception(msg, __FILE__, __LINE__);
        }

        // Not found
        return nullptr;
    }
#endif

public:
<<<<<<< HEAD
    /** Similarly find a StateVariable of this Component (includes its subcomponents) */
=======
    /** Find a Connector of this Component (includes its subcomponents). */
    const AbstractConnector* findConnector(const std::string& name) const;
>>>>>>> 414c6877
#ifndef SWIG // StateVariable is protected.
    /**
     * Find a StateVariable of this Component (includes its subcomponents).
     * @throws ComponentHasNoSystem if this Component has not been added to a
     *         System (i.e., if initSystem has not been called)
     */
    const StateVariable* findStateVariable(const std::string& name) const;
#endif

    /** Access the parent of this Component.
        An exception is thrown if the Component has no parent.
        @see hasParent() */
    const Component& getParent() const;

    /** Check if this Component has a parent assigned or not.
        A component may not have a parent assigned if it:
        1) is the root component, or 2) has not been added to its parent. */
    bool hasParent() const;

protected:
    /** %Set this Component's reference to its parent Component */
    void setParent(const Component& parent);

    template<class C>
    const C* traversePathToComponent(const std::string& path) const
    {
        std::string::size_type front = 0;
        std::string::size_type back = path.rfind('/');
        std::string dir = "";
        std::string currentPath = "";
        const Component* current = this;

        const std::string compName = back < std::string::npos ? path.substr(back+1) : path;
        back = 0;

        while (back < std::string::npos && current) {
            back = path.find('/', front);
            dir = path.substr(front, back - front);

            if (dir == ".." && current->hasParent())
                current = &current->getParent();
            // if current in dir keep drilling down the path 
            else if (current->getName() == dir) {
                front = back + 1;
                continue;
            }
            // if dir is empty we are at root or have a nameless comp
            // if dir is '.' we are in the right parent, and loop again
            // so that dir is the name of the component we want.
            else if (!dir.empty() && dir != ".") {
                auto compsList = current->getComponentList<Component>();
                // descend to next component in the path otherwise not found
                currentPath = current->getFullPathName();
                for (const Component& comp : compsList) {
                    // Match for the dir
                    if (comp.getFullPathName() == currentPath + "/" + dir) {
                        // In the right dir and has matching name
                        // update current to this comp
                        current = &comp;
                        if (comp.getName() == compName) {
                            // now verify type
                            const C* compC = dynamic_cast<const C*>(&comp);
                            if (compC)
                                return  compC;
                            else // keep traversing this list
                                continue;
                        } 
                        // get out of this list and start going down the new current
                        break;
                    }
                    // No match in this dir
                    current = nullptr;
                }
            }
            front = back + 1;
        }

        if (dir == compName)
            return dynamic_cast<const C*>(current);

        return nullptr;
    }

    //@} 

    /** @name Internal methods for constructing Connectors, Outputs, Inputs
     * To declare Connector%s, Output%s, and Input%s for your component,
     * use the following macros within your class declaration (ideally at
     * the top near property declarations):
     *
     *  - #OpenSim_DECLARE_CONNECTOR
     *  - #OpenSim_DECLARE_OUTPUT
     *  - #OpenSim_DECLARE_LIST_OUTPUT
     *  - #OpenSim_DECLARE_OUTPUT_FOR_STATE_VARIABLE
     *  - #OpenSim_DECLARE_INPUT
     *  - #OpenSim_DECLARE_LIST_INPUT
     *
     * The methods below are used in those macros, and you should not use these
     * methods yourself.
     */
    /// @{
    /**
    * Construct a specialized Connector for this Component's dependence on an
    * another Component. It serves as a placeholder for the Component and its
    * type and enables the Component to automatically traverse its dependencies
    * and provide a meaningful message if the provided Component is
    * incompatible or non-existant.
    */
    template <typename T>
    int constructConnector(const std::string& name, bool isList = false) {
        int ix = updProperty_connectors().adoptAndAppendValue(
            new Connector<T>(name, SimTK::Stage::Topology, *this));
        // Add pointer to connectorsTable so we can access connectors easily by
        // name.
        _connectorsTable[name] = ix;
        return ix;
    }
    
    /** Construct an output for a member function of the same component.
        The following must be true about componentMemberFunction, the function
        that returns the output:

           -# It is a member function of \a this component.
           -# The member function is const.
           -# It takes only one input, which is `const SimTK::State&`
           -# The function returns the computed quantity *by value* (e.g., 
              `double computeQuantity(const SimTK::State&) const`).

        You must also provide the stage on which the output depends.

        You can ask outputs for their value only after you call
        `finalizeFromProperties()`.

       @see constructOutputForStateVariable()
     */

#ifndef SWIG // SWIG can't parse the const at the end of the second argument.
    template <typename T, typename CompType = Component>
    bool constructOutput(const std::string& name,
            T (CompType::*const memFunc)(const SimTK::State&) const,
            const SimTK::Stage& dependsOn = SimTK::Stage::Acceleration) {
        // The `const` in `CompType::*const componentMemberFunction` means this
        // function can't assign componentMemberFunction to some other function
        // pointer. This is unlikely, since that function would have to match
        // the same template parameters (T and CompType).
        static_assert(std::is_base_of<Component, CompType>::value,
            "Template parameter 'CompType' must be derived from Component.");

        // This lambda takes a pointer to a component, downcasts it to the
        // appropriate derived type, then calls the member function of the
        // derived type. Thank you, klshrinidhi!
        // TODO right now, the assignment to result within the lambda is
        // making a copy! We can fix this using a reference pointer.
        auto outputFunc = [memFunc] (const Component* comp,
                const SimTK::State& s, const std::string&, T& result) -> void {
            result = std::mem_fn(memFunc)(dynamic_cast<const CompType*>(comp), s);
        };
        return constructOutput<T>(name, outputFunc, dependsOn);
    }
    /** This variant handles component member functions that return the
     * output value by const reference (const T&). 
     * @warning ONLY use this with member functions that fetch quantities that
     * are stored within the passed-in SimTK::State. The function cannot return
     * local variables.
     */
    template <typename T, typename CompType = Component>
    bool constructOutput(const std::string& name,
            const T& (CompType::*const memFunc)(const SimTK::State&) const,
            const SimTK::Stage& dependsOn = SimTK::Stage::Acceleration) {
        static_assert(std::is_base_of<Component, CompType>::value,
            "Template parameter 'CompType' must be derived from Component.");

        // This lambda takes a pointer to a component, downcasts it to the
        // appropriate derived type, then calls the member function of the
        // derived type. Thank you, klshrinidhi!
        auto outputFunc = [memFunc] (const Component* comp,
                const SimTK::State& s, const std::string&, T& result) -> void {
            result = std::mem_fn(memFunc)(dynamic_cast<const CompType*>(comp), s);
        };
        return constructOutput<T>(name, outputFunc, dependsOn);
    }
    /** Construct an output that can have multiple channels. You add Channels
    to this Output in extendFinalizeFromProperties() using
    AbstractOutput::addChannel(). The member function
    you provide must take the name of the channel whose value is requested.
    */
    template <typename T, typename CompType>
    bool constructListOutput(const std::string& name,
             T (CompType::*const memFunc)(const SimTK::State&,
                                          const std::string& channel) const,
            const SimTK::Stage& dependsOn = SimTK::Stage::Acceleration) {
        // The `const` in `CompType::*const componentMemberFunction` means this
        // function can't assign componentMemberFunction to some other function
        // pointer. This is unlikely, since that function would have to match
        // the same template parameters (T and CompType).
        static_assert(std::is_base_of<Component, CompType>::value,
            "Template parameter 'CompType' must be derived from Component.");

        // This lambda takes a pointer to a component, downcasts it to the
        // appropriate derived type, then calls the member function of the
        // derived type. Thank you, klshrinidhi!
        auto outputFunc = [memFunc] (const Component* comp,
                const SimTK::State& s, const std::string& channel, T& result) -> void {
            result = std::mem_fn(memFunc)(
                    dynamic_cast<const CompType*>(comp), s, channel);
        };
        return constructOutput<T>(name, outputFunc, dependsOn, true);
    }
#endif

    /** Construct an Output for a StateVariable. While this method is a
     * convenient way to construct an Output for a StateVariable, it is
     * inefficient because it uses a string lookup. To create a more efficient
     * Output, create a member variable that returns the state variable
     * directly; see the implementations of Coordinate::getValue() or
     * Muscle::getActivation() for examples.
     *
     * @param name Name of the output, which must be the same as the name of
     * the corresponding state variable. */
    bool constructOutputForStateVariable(const std::string& name);

    /** Construct an Input (socket) for this Component's dependence on an
     * Output signal.  It is a placeholder for the Output and its type and
     * enables the Component to automatically traverse its dependencies and
     * provide a meaningful message if the provided Output is incompatible or
     * non-existant. The also specifies at what stage the output must be valid
     * for the component to consume it as an input.  if the Output's
     * dependsOnStage is above the Input's requiredAtStage, an Exception is
     * thrown because the output cannot satisfy the Input's requirement. */
    template <typename T>
    bool constructInput(const std::string& name,
        const SimTK::Stage& requiredAtStage = SimTK::Stage::Instance,
        const bool& isList = false) {
        _inputsTable[name].reset(
                new Input<T>(name, requiredAtStage, isList, *this));
        return true;
    }
    
    /// @}

private:

    //Mark components that are properties of this Component as subcomponents of
    //this Component. This happens automatically upon construction of the 
    //component. If a Component property is added programmatically, then one must
    //also mark it by calling markAsPropertySubcomponent() with that component.
    void markPropertiesAsSubcomponents();

    // Internal use: mark as a subcomponent, a component that is owned by this 
    // Component by virtue of being one of its properties.
    void markAsPropertySubcomponent(Component* subcomponent);

    /// Invoke finalizeFromProperties() on the (sub)components of this Component.
    void componentsFinalizeFromProperties() const;

    /// Invoke connect() on the (sub)components of this Component.
    void componentsConnect(Component& root);

    /// Base Component must create underlying resources in computational System.
    void baseAddToSystem(SimTK::MultibodySystem& system) const;

    /// Invoke addToSystem() on the (sub)components of this Component.
    void componentsAddToSystem(SimTK::MultibodySystem& system) const;

    /// Invoke initStateFromProperties() on (sub)components of this Component
    void componentsInitStateFromProperties(SimTK::State& state) const;

    /// Invoke setPropertiesFromState() on (sub)components of this Component
    void componentsSetPropertiesFromState(const SimTK::State& state);

    /** Used internally to construct outputs. Creating the functions for
     outputs is potentially error-prone if the function binds to (or
     captures) a pointer to a class. When the component is copied, the
     pointer bound to the function is also copied and points to the original
     object. This is unlikely to be the intended behavior. For this reason,
     this variant of constructOutput should be used with care.
    */
    template <typename T>
    bool constructOutput(const std::string& name,
            const std::function<void (const Component*,
                                      const SimTK::State&,
                                      const std::string& channel, T&)> outputFunction,
            const SimTK::Stage& dependsOn = SimTK::Stage::Acceleration,
            bool isList = false) {
        if (_outputsTable.count(name) == 1) {
            throw Exception("Output with name '" + name + "' already exists.");
        }
        _outputsTable[name].reset(
                new Output<T>(name, outputFunction, dependsOn, isList));
        return true;
    }

    // Get the number of continuous states that the Component added to the 
    // underlying computational system. It includes the number of built-in states  
    // exposed by this component. It represents the number of state variables  
    // managed by this Component.
    int getNumStateVariablesAddedByComponent() const 
    {   return (int)_namedStateVariableInfo.size(); }
    Array<std::string> getStateVariablesNamesAddedByComponent() const;

    const SimTK::DefaultSystemSubsystem& getDefaultSubsystem() const
        {   return getSystem().getDefaultSubsystem(); }
    SimTK::DefaultSystemSubsystem& updDefaultSubsystem() const
        {   return updSystem().updDefaultSubsystem(); }

    void clearStateAllocations() {
        _namedModelingOptionInfo.clear();
        _namedStateVariableInfo.clear();
        _namedDiscreteVariableInfo.clear();
        _namedCacheVariableInfo.clear();    
    }

    // Reset by clearing underlying system indices, disconnecting connectors and
    // creating a fresh connectorsTable.
    void reset() {
        _simTKcomponentIndex.invalidate();
        clearStateAllocations();

        _connectorsTable.clear();
        for (int ix = 0; ix < getProperty_connectors().size(); ++ix){
            AbstractConnector& connector = upd_connectors(ix);
            connector.setOwner(*this);
            _connectorsTable[connector.getName()] = ix;
        }
        
        for (auto& it : _inputsTable) {
            it.second->setOwner(*this);
    }
    }

protected:
    //Derived Components must create concrete StateVariables to expose their state 
    //variables. When exposing state variables allocated by the underlying Simbody
    //component (MobilizedBody, Constraint, Force, etc...) use its interface to 
    //implement the virtual methods below. Otherwise, if the Component is adding its
    //own state variables using the addStateVariable() helper, then an 
    //AddedStateVariable implements the interface and automatically handles state
    //variable access.
    class StateVariable {
        friend void Component::addStateVariable(StateVariable* sv) const;
    public:
        StateVariable() : name(""), owner(nullptr),
            subsysIndex(SimTK::InvalidIndex), varIndex(SimTK::InvalidIndex),
            sysYIndex(SimTK::InvalidIndex), hidden(true) {}
        explicit StateVariable(const std::string& name, //state var name
            const Component& owner,     //owning component
            SimTK::SubsystemIndex sbsix,//subsystem for allocation
            int varIndex,               //variable's index in subsystem
            bool hide = false)          //state variable is hidden or not
            : name(name), owner(&owner),
            subsysIndex(sbsix), varIndex(varIndex),
            sysYIndex(SimTK::InvalidIndex), hidden(hide)  {}

        virtual ~StateVariable() {}

        const std::string& getName() const { return name; }
        const Component& getOwner() const { return *owner; }

        const int& getVarIndex() const { return varIndex; }
        // return the index of the subsystem used to make resource allocations 
        const SimTK::SubsystemIndex& getSubsysIndex() const { return subsysIndex; }
        // return the index in the global list of continuous state variables, Y 
        const SimTK::SystemYIndex& getSystemYIndex() const { return sysYIndex; }

        bool isHidden() const { return hidden; }
        void hide()  { hidden = true; }
        void show()  { hidden = false; }

        void setVarIndex(int index) { varIndex = index; }
        void setSubsystemIndex(const SimTK::SubsystemIndex& sbsysix) {
            subsysIndex = sbsysix;
        }

        //Concrete Components implement how the state variable value is evaluated
        virtual double getValue(const SimTK::State& state) const = 0;
        virtual void setValue(SimTK::State& state, double value) const = 0;
        virtual double getDerivative(const SimTK::State& state) const = 0;
        // The derivative a state should be a cache entry and thus does not
        // change the state
        virtual void setDerivative(const SimTK::State& state, double deriv) const = 0;

    private:
        std::string name;
        SimTK::ReferencePtr<const Component> owner;

        // Identify which subsystem this state variable belongs to, which should 
        // be determined and set at creation time
        SimTK::SubsystemIndex subsysIndex;
        // The local variable index in the subsystem also provided at creation
        // (e.g. can be QIndex, UIndex, or Zindex type)
        int  varIndex;
        // Once allocated a state in the system will have a global index
        // and that can be stored here as well
        SimTK::SystemYIndex sysYIndex;

        // flag indicating if state variable is hidden to the outside world
        bool hidden;
    };



    // Maintain pointers to subcomponents so we can invoke them automatically.
    // These are just references, don't delete them!
    // TODO: subcomponents should not be exposed to derived classes to trash.
    //       Need to provide universal access via const iterators -aseth
    SimTK::Array_<SimTK::ReferencePtr<Component> >  _propertySubcomponents;

private:
    // Reference to the parent Component of this Component. It is not the previous
    // in the tree, but is the Component one level up that owns this one.
    SimTK::ReferencePtr<const Component> _parent;

    // Reference pointer to the successor of the current Component in Pre-order traversal
    mutable SimTK::ReferencePtr<const Component> _nextComponent;

    // Reference pointer to the system that this component belongs to.
    SimTK::ReferencePtr<SimTK::MultibodySystem> _system;

    // propertiesTable maintained by Object

    // Table of Component's structural Connectors indexed by name.
    // Index is the slot in the connectors property where the concrete
    // Connector lives.
    std::map<std::string, int> _connectorsTable;

    // Table of Component's Inputs indexed by name.
    std::map<std::string, SimTK::ClonePtr<AbstractInput> > _inputsTable;

    // Table of Component's Outputs indexed by name.
    std::map<std::string, SimTK::ClonePtr<AbstractOutput> > _outputsTable;

    // Underlying SimTK custom measure ComponentMeasure, which implements
    // the realizations in the subsystem by calling private concrete methods on
    // the Component. Every model component has one of these, allocated
    // in its extendAddToSystem() method, and placed in the System's default
    // subsystem.
    SimTK::ResetOnCopy<SimTK::MeasureIndex> _simTKcomponentIndex;

    // Keep fixed list of data member Components upon construction
    SimTK::Array_<SimTK::ClonePtr<Component> > _memberSubcomponents;
    // Hold onto adopted components
    SimTK::Array_<SimTK::ClonePtr<Component> > _adoptedSubcomponents;

    // Structure to hold modeling option information. Modeling options are
    // integers 0..maxOptionValue. At run time we keep them in a Simbody
    // discrete state variable that invalidates Model stage if changed.
    struct ModelingOptionInfo {
        ModelingOptionInfo() : maxOptionValue(-1) {}
        explicit ModelingOptionInfo(int maxOptVal) 
        :   maxOptionValue(maxOptVal) {}
        // Model
        int                             maxOptionValue;
        // System
        SimTK::DiscreteVariableIndex    index;
    };

    // Class for handling state variable added (allocated) by this Component
    class AddedStateVariable : public StateVariable {
        public:
        // Constructors
        AddedStateVariable() : StateVariable(),
            invalidatesStage(SimTK::Stage::Empty)  {}

        /** Convenience constructor for defining a Component added state variable */ 
        explicit AddedStateVariable(const std::string& name, //state var name
                        const Component& owner,       //owning component
                        SimTK::Stage invalidatesStage,//stage this variable invalidates
                        bool hide=false) : 
                    StateVariable(name, owner,
                            SimTK::SubsystemIndex(SimTK::InvalidIndex),
                            SimTK::InvalidIndex, hide), 
                        invalidatesStage(SimTK::Stage::Empty) {}

        //override virtual methods
        double getValue(const SimTK::State& state) const override;
        void setValue(SimTK::State& state, double value) const override;

        double getDerivative(const SimTK::State& state) const override;
        void setDerivative(const SimTK::State& state, double deriv) const override;

        private: // DATA
        // Changes in state variables trigger recalculation of appropriate cache 
        // variables by automatically invalidating the realization stage specified
        // upon allocation of the state variable.
        SimTK::Stage    invalidatesStage;
    };

    // Structure to hold related info about discrete variables 
    struct StateVariableInfo {
        StateVariableInfo() {}
        explicit StateVariableInfo(Component::StateVariable* sv, int order) :
        stateVariable(sv), order(order) {}

        // Need empty copy constructor because default compiler generated
        // will fail since it cannot copy a unique_ptr!
        StateVariableInfo(const StateVariableInfo&) {}
        // Now handle assignment by moving ownership of the unique pointer
        StateVariableInfo& operator=(const StateVariableInfo& svi) {
            if(this != &svi){
                //assignment has to be const but cannot swap const
                //want to keep unique pointer to guarantee no multiple reference
                //so use const_cast to swap under the covers
                StateVariableInfo* mutableSvi = const_cast<StateVariableInfo *>(&svi);
                stateVariable.swap(mutableSvi->stateVariable);
            }
            order = svi.order;
            return *this;
        }

        // State variable
        std::unique_ptr<Component::StateVariable> stateVariable;
        // order of allocation
        int order;
    };

    // Structure to hold related info about discrete variables 
    struct DiscreteVariableInfo {
        DiscreteVariableInfo() {}
        explicit DiscreteVariableInfo(SimTK::Stage invalidates)
        :   invalidatesStage(invalidates) {}
        // Model
        SimTK::Stage                    invalidatesStage;
        // System
        SimTK::DiscreteVariableIndex    index;
    };

    // Structure to hold related info about cache variables 
    struct CacheInfo {
        CacheInfo() {}
        CacheInfo(SimTK::AbstractValue* proto,
                  SimTK::Stage          dependsOn)
        :   prototype(proto), dependsOnStage(dependsOn) {}
        // Model
        SimTK::ClonePtr<SimTK::AbstractValue>   prototype;
        SimTK::Stage                            dependsOnStage;
        // System
        SimTK::CacheEntryIndex                  index;
    };

    // Map names of modeling options for the Component to their underlying
    // SimTK indices.
    // These are mutable here so they can ONLY be modified in extendAddToSystem().
    // This is not an API bug. The purpose of these maps is to automate the 
    // bookkeeping of component variables (state variables and cache entries) with 
    // their index in the computational system. The earliest time we have a valid 
    // index is when we ask the system to allocate the resources and that only
    // happens in extendAddToSystem. Furthermore, extendAddToSystem may not
    // alter the Component in any way that would effect its behavior- that is
    // why it is const!
    // The setting of the variable indices is not in the public interface and is 
    // not polymorphic.

    mutable std::map<std::string, ModelingOptionInfo> _namedModelingOptionInfo;
    // Map names of continuous state variables of the Component to their 
    // underlying SimTK indices.
    mutable std::map<std::string, StateVariableInfo> _namedStateVariableInfo;
    // Map names of discrete variables of the Component to their underlying
    // SimTK indices.
    mutable std::map<std::string, DiscreteVariableInfo> _namedDiscreteVariableInfo;
    // Map names of cache entries of the Component to their individual 
    // cache information.
    mutable std::map<std::string, CacheInfo>            _namedCacheVariableInfo;

    // Check that the list of _allStateVariables is valid
    bool isAllStatesVariablesListValid() const;

    // Array of all state variables for fast access during simulation
    mutable SimTK::Array_<SimTK::ReferencePtr<const StateVariable> > 
                                                            _allStateVariables;
    // A handle the System associated with the above state variables
    mutable SimTK::ReferencePtr<const SimTK::System> _statesAssociatedSystem;

//==============================================================================
};  // END of class Component
//==============================================================================
//==============================================================================
    
// Implement methods for ComponentListIterator
/// ComponentListIterator<T> pre-increment operator, advances the iterator to
/// the next valid entry.
template <typename T>
ComponentListIterator<T>& ComponentListIterator<T>::operator++() {
    if (_node==nullptr)
        return *this;
    // If _node has children then successor is first child
    // move _node to point to it
    if (_node->_memberSubcomponents.size() > 0) {
        _node = _node->_memberSubcomponents[0].get();
    }
    else if (_node->_propertySubcomponents.size() > 0) {
        _node = _node->_propertySubcomponents[0].get();
    }
    else if (_node->_adoptedSubcomponents.size() > 0) {
        _node = _node->_adoptedSubcomponents[0].get();
    }
    // If processing a subtree under _root we stop when our successor is the same
    // as the successor of _root as this indicates we're leaving the _root's subtree.
    else if (_node->_nextComponent.get() == _root._nextComponent.get())
        _node = nullptr;
    else // move on to the next component we computed earlier for the full tree
        _node = _node->_nextComponent.get();
    advanceToNextValidComponent(); // make sure we have a _node of type T after advancing
    return *this;
}

/// Internal method to advance iterator to next valid component.
template <typename T>
void ComponentListIterator<T>::advanceToNextValidComponent() {
    // Advance _node to next valid (of type T) if needed
    // Similar logic to operator++ but applies _filter->isMatch()
    while (_node != nullptr && (dynamic_cast<const T*>(_node) == nullptr || 
                                !_filter.isMatch(*_node) || 
                                (_node == &_root))){
        if (_node->_memberSubcomponents.size() > 0) {
            _node = _node->_memberSubcomponents[0].get();
        }
        else if (_node->_propertySubcomponents.size() > 0) {
            _node = _node->_propertySubcomponents[0].get();
        }
        else if (_node->_adoptedSubcomponents.size() > 0) {
            _node = _node->_adoptedSubcomponents[0].get();
        }
        else {
            if (_node->_nextComponent.get() == _root._nextComponent.get()){ // end of subtree under _root
                _node = nullptr;
                continue;
            }
            _node = _node->_nextComponent.get();
        }
    }
    return;
}


template<class C>
void Connector<C>::findAndConnect(const Component& root) {
 
    const std::string& path = getConnecteeName();
    const C* comp = nullptr;

    try {
        if (path[0] == '/') { //absolute path name
            comp =  &root.template getComponent<C>(path);
        }
        else { // relative path name
            comp =  &getOwner().template getComponent<C>(path);
        }
    }
    catch (const ComponentNotFoundOnSpecifiedPath&) {
        // TODO leave out for hackathon std::cout << ex.getMessage() << std::endl;
        comp =  root.template findComponent<C>(path);
    }
    if (comp)
        connect(*comp);
    else
        OPENSIM_THROW(ComponentNotFoundOnSpecifiedPath,
            path,
            C::getClassName(),
            getName() );
}

template<class T>
void Input<T>::connect(const AbstractOutput& output,
                       const std::string& annotation) {
    const auto* outT = dynamic_cast<const Output<T>*>(&output);
    if (outT) {
        if (!isListConnector()) {
            if (outT->isListOutput()) {
                throw Exception("Non-list input cannot connect to list output");
            }
        }

        int ix = 0; 
        // For a non-list connector, there will only be one channel.
        for (const auto& chan : outT->getChannels()) {
            ix = int(_connectees.size());
            _connectees.push_back(
                SimTK::ReferencePtr<const Channel>(&chan.second) );

            //update the connectee_name as /<OwnerPath>/<Output:Channel> name
            std::string pathName =
                output.getOwner().getRelativePathName(getOwner());
            if (pathName.rfind("/") == (pathName.length()-1)) { 
                pathName = pathName + chan.second.getName();
            }
            else {
                pathName = pathName + "/" + chan.second.getName();
            }
            if (!annotation.empty() && annotation != chan.second.getChannelName()) {
                pathName += "(" + annotation + ")";
            }

            // set the connectee name so that the connection can be
            // serialized
            int numPreexistingConnectees = getNumConnectees();
            if (ix < numPreexistingConnectees)
                setConnecteeName(pathName, ix);
            else
                appendConnecteeName(pathName);

            // Use the same annotation for each channel.
            std::string annoToStore = annotation.empty() ?
                                      chan.second.getChannelName() :
                                      annotation;
            _annotations.push_back(annoToStore);
        }
    }
    else {
        std::stringstream msg;
        msg << "Input::connect(): ERR- Cannot connect '" << output.getName()
        << "' of type Output<" << output.getTypeName() << ">. Input requires "
        << getConnecteeTypeName() << ".";
        throw Exception(msg.str(), __FILE__, __LINE__);
    }
}

template<class T>
void Input<T>::connect(const AbstractChannel& channel,
             const std::string& annotation) {
    const auto* chanT = dynamic_cast<const Channel*>(&channel);
    if (chanT) {
        if (!isListConnector()) {
            // Remove the existing connecteee (if it exists).
            disconnect();
        }
        
        // Record the number of existing satisfied connections.
        int ix = int(_connectees.size());
        _connectees.push_back(SimTK::ReferencePtr<const Channel>(chanT));
        
        // Update the connectee name as
        // /<OwnerPath>/<Output>:<Channel><(annotation)>
        const auto& outputsOwner = chanT->getOutput().getOwner();
        std::string pathName = outputsOwner.getRelativePathName(getOwner());

        if (pathName.rfind("/") == (pathName.length() - 1)) {
            pathName = pathName + chanT->getName();
        }
        else {
            pathName = pathName + "/" + chanT->getName();
        }
        if (!annotation.empty() && annotation != chanT->getChannelName()) {
            pathName += "(" + annotation + ")";
        }
        
        // Set the connectee name so the connection can be serialized.
        int numPreexistingConnectees = getNumConnectees();
        if (ix < numPreexistingConnectees)
            setConnecteeName(pathName, ix);
        else
            appendConnecteeName(pathName);
        
        // Annotation.
        std::string annoToStore = annotation.empty() ? chanT->getChannelName() :
                                  annotation;
        _annotations.push_back(annoToStore);
    }
    else {
        std::stringstream msg;
        msg << "Input::connect(): ERR- Cannot connect '" << chanT->getPathName()
        << "' of type Output<" << chanT->getOutput().getTypeName() << ">::Channel. Input requires "
        << getConnecteeTypeName() << ".";
        throw Exception(msg.str(), __FILE__, __LINE__);
    }
}

template<class T>
void Input<T>::findAndConnect(const Component& root) {
    std::string outputPath, channelName, annotation;
    for (unsigned ix = 0; ix < getNumConnectees(); ++ix) {
        parseConnecteeName(getConnecteeName(ix), outputPath, channelName,
                           annotation);
        std::string::size_type back = outputPath.rfind("/");
        std::string componentPath = outputPath.substr(0, back);
        std::string outputName = outputPath.substr(back + 1);
        try {
            const AbstractOutput* output = nullptr;

            if (outputPath[0] == '/') { //absolute path name
                if (componentPath.empty()) {
                    output = &root.getOutput(outputPath);
                }
                else {
                    output = &root.getComponent(componentPath).getOutput(outputName);
                }
            }

            else { // relative path name
                if (componentPath.empty()) {
                    output = &getOwner().getOutput(outputPath);
                }
                else {
                    output = &getOwner().getComponent(componentPath).getOutput(outputName);
                }
                
            }
            const auto& channel = output->getChannel(channelName);
            connect(channel, annotation);
        }
        catch (const Exception& ex) {
            std::stringstream msg;
            msg << getConcreteClassName() << " '" << getName();
            msg << "' ::findAndConnect() ERROR- Could not connect to Output '";
            msg << outputPath << "'";
            if (!channelName.empty()) {
                msg << " and channel '" << channelName << "'";
            }
            msg << " (details: " << ex.getMessage() << ").";
            throw Exception(msg.str(), __FILE__, __LINE__);
        }
    }
}


} // end of namespace OpenSim

#endif // OPENSIM_COMPONENT_H_
<|MERGE_RESOLUTION|>--- conflicted
+++ resolved
@@ -1985,12 +1985,6 @@
 #endif
 
 public:
-<<<<<<< HEAD
-    /** Similarly find a StateVariable of this Component (includes its subcomponents) */
-=======
-    /** Find a Connector of this Component (includes its subcomponents). */
-    const AbstractConnector* findConnector(const std::string& name) const;
->>>>>>> 414c6877
 #ifndef SWIG // StateVariable is protected.
     /**
      * Find a StateVariable of this Component (includes its subcomponents).
