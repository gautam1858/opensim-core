#ifndef OPENSIM_COMPONENT_H_
#define OPENSIM_COMPONENT_H_
/* -------------------------------------------------------------------------- *
 *                             OpenSim: Component.h                           *
 * -------------------------------------------------------------------------- *
 * The OpenSim API is a toolkit for musculoskeletal modeling and simulation.  *
 * See http://opensim.stanford.edu and the NOTICE file for more information.  *
 * OpenSim is developed at Stanford University and supported by the US        *
 * National Institutes of Health (U54 GM072970, R24 HD065690) and by DARPA    *
 * through the Warrior Web program.                                           *
 *                                                                            *
 * Copyright (c) 2005-2014 Stanford University and the Authors                *
 * Author(s): Ajay Seth                                                       *
 *                                                                            *
 * Licensed under the Apache License, Version 2.0 (the "License"); you may    *
 * not use this file except in compliance with the License. You may obtain a  *
 * copy of the License at http://www.apache.org/licenses/LICENSE-2.0.         *
 *                                                                            *
 * Unless required by applicable law or agreed to in writing, software        *
 * distributed under the License is distributed on an "AS IS" BASIS,          *
 * WITHOUT WARRANTIES OR CONDITIONS OF ANY KIND, either express or implied.   *
 * See the License for the specific language governing permissions and        *
 * limitations under the License.                                             *
 * -------------------------------------------------------------------------- */

/** @file
 * This file defines the abstract Component class, which is used to add 
 * computational components to the underlying SimTK::System (MultibodySystem). 
 * It specifies the interface that components must satisfy in order to be part 
 * of the system and provides a series of helper methods for adding variables 
 * (state, discrete, cache, ...) to the underlying system. As such, 
 * Component handles all of the bookkeeping for variable indices and  
 * provides convenience access via variable names. Furthermore, a component
 * embodies constructs of inputs, outputs and connections that are useful in
 * composing computational systems.
 *
 * A component may contain one or more underlying Simbody multibody system 
 * elements (MobilizedBody, Constraint, Force, or Measure) which are part of 
 * a SimTK::Subsystem. A SimTK::Subsystem is where new variables are 
 * allocated. A Component, by default, uses the System's DefaultSubsystem.
 * for allocating new variables.
 */

// INCLUDES
#include <OpenSim/Common/osimCommonDLL.h>
#include "OpenSim/Common/Object.h"
#include "OpenSim/Common/ComponentConnector.h"
#include "OpenSim/Common/ComponentOutput.h"
#include "ComponentList.h"
#include "Simbody.h"
#include <functional>
#include <memory>

namespace OpenSim {

class ModelDisplayHints;


//==============================================================================
/// Component Exceptions
//==============================================================================
class ComponentHasNoName : public Exception {
public:
    ComponentHasNoName(const std::string& file,
        size_t line,
        const std::string& func,
        const std::string& componentConcreteClassName) :
        Exception(file, line, func) {
        std::string msg = componentConcreteClassName;
        msg += " was constructed with no name.\n";
        msg += "Please assign a valid name and try again.";
        addMessage(msg);
    }
};

class ComponentNotFoundOnSpecifiedPath : public Exception {
public:
    ComponentNotFoundOnSpecifiedPath(const std::string& file,
        size_t line,
        const std::string& func,
        const std::string& toFindName,
        const std::string& toFindClassName,
        const std::string& thisName) :
        Exception(file, line, func) {
        std::string msg = "Component '" + thisName;
        msg += "' could not find '" + toFindName;
        msg += "' of type " + toFindClassName + ".";
        addMessage(msg);
    }
};


class ComponentAlreadyPartOfOwnershipTree : public Exception {
public:
    ComponentAlreadyPartOfOwnershipTree(const std::string& file,
                                        size_t line,
                                        const std::string& func,
                                        const std::string& compName,
                                        const std::string& thisName) :
            Exception(file, line, func) {
        std::string msg = "Component '" + compName;
        msg += "' already owned by tree to which '" + thisName;
        msg += "' belongs. Clone the component to adopt a fresh copy.";
        addMessage(msg);
    }
};

//==============================================================================
//                            OPENSIM COMPONENT
//==============================================================================
/**
 * The abstract Component class defines the interface used to add computational
 * elements to the underlying SimTK::System (MultibodySystem). It specifies
 * the interface that components must satisfy in order to be part of the system
 * and provides a series of helper methods for adding variables 
 * (state, discrete, cache, ...) to the underlying system. As such, Component
 * handles all of the bookkeeping of system indices and provides convenience 
 * access to variable values (incl. derivatives) via their names as strings. 
 *
 * The MultibodySystem and its State are defined by Simbody (ref ...). Briefly,
 * a System represents the mathematical equations that specify the behavior
 * of a computational model. The State is a collection of all the variables 
 * that uniquely define the unknowns in the system equations. Consider a single 
 * differential equation as a system, while a single set of variable values that  
 * satisfy the equation is a state of that system. These could be values for 
 * joint coordinates, their speeds, as well other variables that govern
 * the system dynamics (e.g. muscle activation and fiber-length variables 
 * that dictate muscle force). These variables are called continuous state 
 * variables in Simbody, but are more simply referred to as <em>StateVariables</em>
 * in OpenSim. Component provides services to define and access its 
 * StateVariables and specify their dynamics (derivatives with respect to time) 
 * that are automatically and simultaneously integrated with the MultibodySystem
 * dynamics. Common operations to integrate, take the max or min, or to delay a 
 * signal, etc. require internal variables to perform their calculations and 
 * these are also held in the State. Simbody provides the infrastructure to
 * ensure that calculations are kept up-to-date with the state variable values.
 *
 * There are other types of "State" variables such as a flag (or options) that 
 * enables a component to be disabled or for a muscle force to be overridden and 
 * and these are identified as <em>ModelingOptions</em> since they may change 
 * the modeled dynamics of the component. Component provides services
 * that enable developers of components to define additional ModelingOptions.
 *
 * Often a component requires input from an outside source (precomputed data 
 * from a file, another program, or interaction from a user) in which case these
 * variables do not have dynamics (differential eqns.) known to the component, 
 * but are necessary to describe the dynamical "state" of the system. An example,
 * is a throttle component (a "controller" that provides an actuator, e.g. a 
 * motor, with a control signal like a voltage or current) which it gets as direct 
 * input from the user (via a joystick, key press, etc..). The throttle controls
 * the motor torque output and therefore the behavior of the model. The input by
 * the user to the throttle the motor (the controls) is necessary to specify the
 * model dynamics at any instant and therefore are considered part of the State.
 * In OpenSim they are simply referred to as DiscreteVariables. The Component
 * provides services to enable developers of components to define and access its
 * DiscreteVariables.
 *
 * Fast and efficient simulations also require computationally expensive 
 * calculations to be performed only when necessary. Often the result of an
 * expensive calculation can be reused many times over, while the variables it
 * is dependent on remain fixed. The concept of holding onto these values is 
 * called caching and the variables that hold these values are call 
 * <em>CacheVariables</em>. It is important to note, that cache variables are
 * not state variables. Cache variables can always be recomputed excactly
 * from the State. OpenSim uses the Simbody infrastructure to manage cache 
 * variables and their validity. Component provides a simplified interface to
 * define and access CacheVariables.
 *
 * Many modeling and simulation codes put the onus on users and component 
 * creators to manage the validity of cache variables, which is likely to lead 
 * to undetectable errors where cache values are stale (calculated based on past
 * state variable values). Simbody, on the other hand, provides a more strict
 * infrastructure to make it easy to exploit the efficiencies of caching while 
 * reducing the risks of validity errors. To do this, Simbody employs the concept
 * of computational stages to "realize" (or compute) a model's system to a 
 * particular stage requires cached quantities up to and including the stage to 
 * to computed/specified. Simbody utilizes nine realization stages 
 * (<tt>SimTK::Stage::</tt>)
 *
 * -# \c Topology       finalize System with "slots" for most variables (above)
 * -# \c %Model         specify modeling choices
 * -# \c Instance       specify modifiable model parameters
 * -# \c Time           compute time dependent quantities
 * -# \c Position       compute position dependent quantities   
 * -# \c Velocity       compute velocity dependent quantities
 * -# \c Dynamics       compute system applied forces and dependent quantities  
 * -# \c Acceleration   compute system accelerations and all other derivatives
 * -# \c Report         compute quantities for reporting/output
 *  
 * The Component interface is automatically invoked by the System and its 
 * realizations. Component users and most developers need not concern themselves
 * with \c Topology, \c %Model or \c Instance stages. That interaction is managed
 * by Component when component creators implement extendAddToSystem() and use the 
 * services provided by Component. Component creators do need to determine and 
 * specify stage dependencies for Discrete and CacheVariables that they add to 
 * their components. For example, the throttle controller reads its value from
 * user input and it is valid for all calculations as long as time does not 
 * change. If the simulation (via numerical integration) steps forward (or 
 * backward for a trial step) and updates the state, the control from a previous
 * state (time) should be invalid and an error generated for trying to access
 * the DiscreteVariable for the control value. To do this one specifies the 
 * "invalidates" stage (e.g. <tt>SimTK::Stage::Time</tt>) for a DiscreteVariable
 * when the variable is added to the Component. A subsequent change to that 
 * variable will invalidate all state cache entries at that stage or higher. For
 * example, if a DiscreteVariable is declared to invalidate <tt>Stage::Position</tt>
 * then changing it will invalidate cache entries that depend on positions, 
 * velocities, forces, and accelerations.
 *
 * Similar principles apply to CacheVariables, which requires a "dependsOn" stage to 
 * be specified when a CacheVariable is added to the component. In this case, 
 * the cache variable "shadows" the State (unlike a DiscreteVariable, which is a
 * part of the State) holding already-computed state-dependent values so that 
 * they do not need to be recomputed until the state changes.
 * Accessing the CacheVariable in a State whose current stage is lower than 
 * that CacheVariable's specified dependsOn stage will trigger an exception. 
 * It is up to the component to update the value of the cache variable.
 * Component provides methods to check if the cache is valid, update its value
 * and then to mark it as valid. 
 *
 * The primary responsibility of a Component is to add its computational 
 * representation(s) to the underlying SimTK::System by implementing
 * extendAddToSystem().
 *
 * Additional methods provide support for adding modeling options, state and
 * cache variables.
 *
 * Public methods enable access to component variables via their names.
 *
 * ### Subcomponents
 *
 * A %Component can have any number of %Components within it; we call these
 * subcomponents. Subcomponents can also contain their own subcomponents as
 * well. There are three categories of subcomponents, which vary in whether
 * they are *configurable* and *fixed in number*:
 *
 * - **property subcomponents** Any Property in a Component that is of type
 *   Component is a subcomponent. This includes list properties and Set%s. This
 *   is the most common category of subcomponent, and its distinguishing
 *   feature is that these subcomponents are *configurable* by the user of this
 *   component. These subcomponents appear in the XML for this component, and
 *   can be modified in XML or through the API. They are also not fixed in
 *   number; users can add more property subcomponents to an existing
 *   component (though it is possible to enforce a fixed number by using
 *   one-value properties or limiting the size of a list property). The bodies,
 *   joints, forces, etc. in a Model's BodySet, JointSet, ForceSet, etc. are
 *   all examples of property subcomponents. This category of subcomponent is
 *   the most similar to what was available pre-v4.0. 
 * - **member subcomponents** These are *not* configurable by the user of this
 *   Component, and can only be modified by this Component. You can
 *   still access member subcomponents through the API, but only the component
 *   containing the subcomponents can modify them. Any Component class can have
 *   any number of member subcomponents, but this number is *fixed* for every
 *   instance of the component.
 * - **adopted subcomponents** These are *not* configurable (does not appear in
 *   XML) and *not* fixed in number. For example, a component can decide,
 *   based on other aspects of the model, that it needs to create a new
 *   subcomponent. This can be done using adopted subcomponents.
 *
 * Also, any specific Component can end up in any of these three categories.
 * That is, if you have a MySpecialForce Component, any other Component can
 * have it as a property subcomponent, a member subcomponent, or as an adopted
 * subcomponent.
 *
 * @author Ajay Seth, Michael Sherman, Chris Dembia
 */
class OSIMCOMMON_API Component : public Object {
OpenSim_DECLARE_ABSTRACT_OBJECT(Component, Object);

protected:
//==============================================================================
// PROPERTIES
//==============================================================================
    OpenSim_DECLARE_LIST_PROPERTY(connectors, AbstractConnector,
        "List of connectors (structural dependencies) that this component has.");

public:
//==============================================================================
// METHODS
//==============================================================================
    /** Default constructor **/
    Component();

    /** Construct Component from an XML file. **/
    Component(const std::string& aFileName,
        bool aUpdateFromXMLNode = true) SWIG_DECLARE_EXCEPTION;

    /** Construct Component from a specific node in an XML document. **/
    explicit Component(SimTK::Xml::Element& aNode);

    /** Use default copy constructor and assignment operator. */
    Component(const Component&) = default;
    Component& operator=(const Component&) = default;

    /** Destructor is virtual to allow concrete Component to cleanup. **/
    virtual ~Component() = default;

    /** @name Component Structural Interface
    The structural interface ensures that deserialization, resolution of 
    inter-connections, and handling of dependencies are performed systematically
    and prior to system creation, followed by allocation of necessary System
    resources. These methods can be extended by virtual methods that form the
    Component Extension Interface (e.g. #extendFinalizeFromProperties) 
    that can be implemented by subclasses of Components.

    Component ensures that the corresponding calls are propagated to all of its
    (sub)components. */

    ///@{

    /** Update Component's internal data members based on properties.
        Marks the Component as up to date with its properties. */
    void finalizeFromProperties();

    /** Connect this Component to its aggregate component, which is the root
        of a tree of components.*/
    void connect(Component& root);

    /** Disconnect this Component from its aggregate component. Empties all
        component's connectors and sets them as disconnected.*/
    void disconnect();

    /** Have the Component add itself to the underlying computational System */
    void addToSystem(SimTK::MultibodySystem& system) const;

    /** Initialize Component's state variable values from its properties */
    void initStateFromProperties(SimTK::State& state) const;

    /** %Set Component's properties given a state. */
    void setPropertiesFromState(const SimTK::State& state);

    // End of Component Structural Interface (public non-virtual).
    ///@} 

    /** Optional method for generating arbitrary display geometry that reflects
    this %Component at the specified \a state. This will be called once to 
    obtain ground- and body-fixed geometry (with \a fixed=\c true), and then 
    once per frame (with \a fixed=\c false) to generate on-the-fly geometry such
    as rubber band lines, force arrows, labels, or debugging aids.
  
    If you override this method, be sure to invoke the base class method first, 
    using code like this:
    @code
    void MyComponent::generateDecorations
       (bool                                        fixed, 
        const ModelDisplayHints&                    hints,
        const SimTK::State&                         state,
        SimTK::Array_<SimTK::DecorativeGeometry>&   appendToThis) const
    {
        // invoke parent class method
        Super::generateDecorations(fixed,hints,state,appendToThis); 
        // ... your code goes here
    }
    @endcode

    @param[in]      fixed   
        If \c true, generate only geometry that is independent of time, 
        configuration, and velocity. Otherwise generate only such dependent 
        geometry.
    @param[in]      hints   
        See documentation for ModelDisplayHints; you may want to alter the 
        geometry you generate depending on what you find there. For example, 
        you can determine whether the user wants to see debug geometry.
    @param[in]      state
        The State for which geometry should be produced. See below for more
        information.
    @param[in,out]  appendToThis
        %Array to which generated geometry should be \e appended via the
        \c push_back() method.

    When called with \a fixed=\c true only modeling options and parameters 
    (Instance variables) should affect geometry; time, position, and velocity
    should not. In that case OpenSim will already have realized the \a state
    through Instance stage. When called with \a fixed=\c false, you may 
    consult any relevant value in \a state. However, to avoid unnecessary
    computation, OpenSim guarantees only that \a state will have been realized
    through Position stage; if you need anything higher than that (reaction 
    forces, for example) you should make sure the \a state is realized through 
    Acceleration stage. **/
    virtual void generateDecorations
            (bool                                       fixed,
            const ModelDisplayHints&                    hints,
            const SimTK::State&                         state,
            SimTK::Array_<SimTK::DecorativeGeometry>&   appendToThis) const {};

    /**
     * Get the underlying MultibodySystem that this component is connected to.
     * Make sure you have called Model::initSystem() prior to accessing the System.
     * Throws an Exception if the System has not been created or the Component
     * has not added itself to the System.
     * @see hasSystem().  */
    const SimTK::MultibodySystem& getSystem() const;

    /**
    * Check if this component has an underlying MultibodySystem.
    * Returns false if the System has not been created OR if this
    * Component has not added itself to the System.  */
    bool hasSystem() const { return !_system.empty(); }

    /**
     * Get an iterator through the underlying subcomponents that this component is 
     * composed of. The hierarchy of Components/subComponents forms a tree. The 
     * tree structure is fixed when the system is created.
     * The order of the Components is that of tree preorder traversal so that a
     * component is traversed before its subcomponents. */
    template <typename T = Component>
    ComponentList<T> getComponentList() const {
        initComponentTreeTraversal(*this);
        return ComponentList<T>(*this);
    }

    /**
     * Class to hold the list of components/subcomponents to iterate over.
     */
    template <typename T>
    friend class ComponentList;
    /**
     * Class to iterate over ComponentList returned by getComponentList() call
     */
    template <typename T>
    friend class ComponentListIterator;


    /** Get the complete pathname for this Component to its ancestral Component,
     *  which is the root of the tree to which this Component belongs.
     * For example: a Coordinate Components would have a full path name like:
     *  `/arm26/elbow_r/flexion`. Accessing a Component by its fullPathName from
     * root is guaranteed to be unique. */
    std::string getFullPathName() const;


    /** Get the relative pathname of this Component with respect to another one */
    std::string getRelativePathName(const Component& wrt) const;

    /**
     * Get a unique subcomponent of this Component by its path name and type 'C'. 
     * Throws ComponentNotFoundOnSpecifiedPath exception if the component at
     * that path name location does not exist OR it is not of the correct type.
     * For example, 
     * @code 
     *    auto& coord = model.getComponent<Coordinate>("right_elbow/elbow_flexion");
     * @endcode
     * returns coord which is a Coordinate named "elbow_flexion" from a Joint
     * named "right_elbow" given it is a child of the Component (Model) model.
     * If unsure of a Component's path or whether or not it exists in the model,
     * use findComponent() 
     *
     * @param  pathname        a pathname (string) of a Component of interest
     * @return const reference to component of type C at 
     * @throws ComponentNotFoundOnSpecifiedPath if no component exists
     */
    template <class C = Component>
    const C& getComponent(const std::string& pathname) const {
        const C* comp = this->template traversePathToComponent<C>(pathname);
        if (comp) {
            return *comp;
        }

        // Only error cases remain
        OPENSIM_THROW(ComponentNotFoundOnSpecifiedPath, pathname,
                                                       C::getClassName(),
                                                       getName());
    }

    /** Get a writable reference to a subcomponent.
    * @param name       the name(string) of the Component of interest
    * @return Component the component of interest
    * @throws ComponentNotFoundOnSpecifiedPath if no component exists
    * @see getComponent()
    */
    template <class C = Component>
    C& updComponent(const std::string& name) {
        return *const_cast<C*>(&(this->template getComponent<C>(name)));
    }

    /**
     * Get the number of "Continuous" state variables maintained by the Component
     * and its subcomponents
     */
    int getNumStateVariables() const;

    /**
     * Get the names of "continuous" state variables maintained by the Component
     * and its subcomponents
     */
    Array<std::string> getStateVariableNames() const;


    /** @name Component Connector Access methods
        Access Connectors of this component in a generic way and also by name.
    */
    //@{ 
    
    /** Get the number of Connectors and then access a Connector by index.
        For example:
        @code
        for (int i = 0; i < myComp.getNumConnectors(); ++i){
        const AbstractConnector& connector = myComp.getConnector(i);
        // check status: e.g. is it connected?
        ...
        AbstractConnector& connector = myComp.updConnector(i);
        // change the status: e.g. disconnect or change/define connectee;
        }
        @endcode
        @see getNumConnectors()
        @see getConnector(int i);
     */
    int getNumConnectors() const {
        return getProperty_connectors().size();
    }

    /** Access the number of Inputs that this component has. */
    int getNumInputs() const {
        return int(_inputsTable.size());
    }

    /** Access the number of Outputs that this component has. */
    int getNumOutputs() const {
        return int(_outputsTable.size());
    }

    /** Access a read-only Connector by index.
    @see getNumConnectors()
     */
    const AbstractConnector& getConnector(int i) const {
        return get_connectors(i);
    }

    /** Access a writeable Connector by index.
    @see getNumConnectors()
    */
    AbstractConnector& updConnector(int i) {
        return upd_connectors(i);
    }

    /**
    * Get the Connector provided by this Component by name.
    *
    * @param name       the name of the Connector
    * @return const reference to the (Abstract)Connector
    */
    template<typename T> Connector<T>&
        updConnector(const std::string& name)
    {
        return *const_cast<Connector<T>*>(&getConnector<T>(name));
    }

    template<typename T>
    const Connector<T>& getConnector(const std::string& name) const
    {
        const AbstractConnector* found = findConnector(name);

        if (!found){
            std::stringstream msg;
            msg << getConcreteClassName() << " '" << getName();
            msg << "' ::getConnector() ERROR- Connector '" << name;
            msg << "' not found.\n" << std::endl;
            throw Exception(msg.str(), __FILE__, __LINE__);
        }

        return (Connector<T>::downcast(*found));
    }

    /**
    * Get the "connectee" object that the Component's Connector
    * is bound to. Guaranteed to be valid only after the Component
    * has been connected (that is connect() has been invoked).
    * If Connector has not been connected an exception is thrown.
    *
    * @param name       the name of the connector
    * @return T         const reference to object that satisfies
    *                   the Connector
    */
    template<typename T>
    const T& getConnectee(const std::string& name) const    {
        // get the Connector and check if it is connected.
        const AbstractConnector& connector = getConnector<T>(name);
        if (connector.isConnected()){
            return (Connector<T>::downcast(connector)).getConnectee();
        }
        else{
            std::stringstream msg;
            msg << "Component::getConnectee() ERR- Connector '" << name << "' not connected.\n "
                << "for component '" << getName() << "' of type " << getConcreteClassName();
            throw Exception(msg.str(), __FILE__, __LINE__);
        }
    }
    //@} end of Component Connector Access methods

    /** Define OutputsIterator for convenience */
    typedef std::map<std::string, SimTK::ClonePtr<AbstractOutput> >::
        const_iterator OutputsIterator;

    /** @name Component Inputs and Outputs Access methods
        Access inputs and outputs by name and iterate over all outputs.
    */
    //@{ 

    /**
    * Get an Input provided by this Component by name.
    *
    * @param name   the name of the Input
    * @return       const reference to the AbstractInput
    */
    const AbstractInput& getInput(const std::string& name) const
    {
        auto it = _inputsTable.find(name);

        if (it != _inputsTable.end()) {
            return it->second.getRef(); 
        }
        else {
            std::string::size_type back = name.rfind("/");
            std::string prefix = name.substr(0, back);
            std::string inName = name.substr(back + 1, name.length() - back);

            const Component* found = findComponent<Component>(prefix);
            if (found)
                return found->getInput(inName);
        }
        std::stringstream msg;
        msg << "Component::getInput: ERR- no input '" << name << "' found.\n "
                << "for component '" << getName() << "' of type "
                << getConcreteClassName();
        throw Exception(msg.str(), __FILE__, __LINE__);
    }
<<<<<<< HEAD
    
    AbstractInput& updInput(const std::string& name)
    {
        return *const_cast<AbstractInput *>(&getInput(name));
    }

=======
    /**
    * Get a writable reference to an Input provided by this Component by name.
    * You can use this method to connect the input to an output.
    *
    * @param name   the name of the Input
    * @return       reference to the AbstractInput
    */
    AbstractInput& updInput(const std::string& name)
    {
        auto it = _inputsTable.find(name);

        if (it != _inputsTable.end()) {
            return it->second.updRef();
        }
        else {
            std::string::size_type back = name.rfind("/");
            std::string prefix = name.substr(0, back);
            std::string inName = name.substr(back + 1, name.length() - back);

            const Component* found = findComponent(prefix);
            if (found)
                return const_cast<Component*>(found)->updInput(inName);
        }
        std::stringstream msg;
        msg << "Component::getInput: ERR- no input '" << name << "' found.\n "
                << "for component '" << getName() << "' of type "
                << getConcreteClassName();
        throw Exception(msg.str(), __FILE__, __LINE__);
    }
    
    /**
    * Get a concrete Input that you can direclty ask for its values.
    * @param name   the name of the Input
    * @throws Exception if an Input with the given name does not exist.
    * @throws std::bad_cast if the provided type T is incorrect for the given name.
    */
    template<typename T>
    const Input<T>& getInput(const std::string& name) const {
        return dynamic_cast<const Input<T>&>(getInput(name));
    }
>>>>>>> f1ceed38

    /**
    * Get the Output provided by this Component by name.
    *
    * @param name   the name of the cache variable
    * @return       const reference to the AbstractOutput
    */
    const AbstractOutput& getOutput(const std::string& name) const
    {
        auto it = _outputsTable.find(name);
        
        if (it != _outputsTable.end()) {
            return it->second.getRef();
        }
        else {
            std::string::size_type back = name.rfind("/");
            std::string prefix = name.substr(0, back);
            std::string outName = name.substr(back + 1, name.length() - back);

            const Component* found = findComponent<Component>(prefix);
            // if found is this component again, no point trying to find
            // output again, otherwise we would not have reached here 
            if (found && (found != this)) {
                return found->getOutput(outName);
            }
        }
        
        std::stringstream msg;
        msg << "Component::getOutput: ERR-  no output '" << name << "' found.\n "
        << "for component '" << getName() << "' of type "
        << getConcreteClassName();
        throw Exception(msg.str(), __FILE__, __LINE__);
    }

    /**
    * Get a writable reference to an Output provided by this Component by name.
    *
    * @param name   the name of the cache variable
    * @return       reference to the AbstractOutput
    */
    AbstractOutput& updOutput(const std::string& name)
    {
        auto it = _outputsTable.find(name);
        
        if (it != _outputsTable.end()) {
            return it->second.updRef();
        }
        else {
            std::string::size_type back = name.rfind("/");
            std::string prefix = name.substr(0, back);
            std::string outName = name.substr(back + 1, name.length() - back);
            
            const Component* found = findComponent(prefix);
            // if found is this component again, no point trying to find
            // output again, otherwise we would not have reached here 
            if (found && (found != this)) {
                return const_cast<Component*>(found)->updOutput(outName);
            }
        }
        
        std::stringstream msg;
        msg << "Component::getOutput: ERR-  no output '" << name << "' found.\n "
        << "for component '" << getName() << "' of type "
        << getConcreteClassName();
        throw Exception(msg.str(), __FILE__, __LINE__);
    }

    /** An iterator to traverse all the Outputs of this component, pointing at the
    * first Output. This can be used in a loop as such:
     *
     *  @code
    *  OutputsIterator it;
     *  for (it = myComp.getOutputsBegin(); it != myComp.getOutputsEnd(); it++)
     *  { ... }
     *  @endcode
     *
     * @see getOutputsEnd()
     */
    OutputsIterator getOutputsBegin() const {
        return _outputsTable.begin();
    }

    /** An iterator for the map of Outputs of this component, pointing at the
     * end of the map. This can be used in a loop as such:
     *
     * @see getOutputsBegin()
     */
    OutputsIterator getOutputsEnd() const {
        return _outputsTable.end();
    }

    //@} end of Component Inputs and Outputs Access methods



    /** @name Component State Access methods
        Get and set modeling option, input and output values, state variable, 
        discrete and/or cache variables in the State.
     */ 
    //@{
    
    /**
     * Get a ModelingOption flag for this Component by name.
     * The flag is an integer corresponding to the index of modelingOptionNames used 
     * add the modeling option to the component. @see addModelingOption
    *
     * @param state  the State in which to set the modeling option
     * @param name   the name (string) of the modeling option of interest
     * @return flag  integer value for modeling option
    */
    int getModelingOption(const SimTK::State& state, const std::string& name) const;

    /**
     * %Set the value of a ModelingOption flag for this Component.
     * if the integer value exceeds the number of option names used to
     * define the options, an exception is thrown. The SimTK::State 
     * Stage will be reverted back to Stage::Instance.
     *
     * @param state  the State in which to set the flag
     * @param name   the name (string) of the modeling option of interest
     * @param flag   the desired flag (int) value specifying the modeling option
     */
    void setModelingOption(SimTK::State& state, const std::string& name, int flag) const;

    /**
    * Get the Input value that this component is dependent on.
    * Checks if Input is connected, otherwise it will throw an
    * exception. You can only call this method for non-list inputs.
    * For list inputs, you must get the input using getInput(),
    * from which you can ask for its values.
    *
    * @param state      the State for which to set the value
    * @param name       the name of the input
    * @return T         const Input value
    */
    template<typename T> const T&
    getInputValue(const SimTK::State& state, const std::string& name) const {
        // get the input and check if it is connected.
        const AbstractInput& in = getInput(name);
        // TODO could maybe remove this check and have the Input do it. Or,
        // here, we could catch Input's exception and give a different message.
        if (in.isConnected()){
            return (Input<T>::downcast(in)).getValue(state);
        }
        else{
            std::stringstream msg;
            msg << "Component::getInputValue: ERR- input '" << name << "' not connected.\n "
                << "for component '" << getName() << "' of type "<< getConcreteClassName();
            throw Exception(msg.str(), __FILE__, __LINE__);
        }
    }

    /**
    * Get the Output value provided by this Component by name.
    *
    * @param state      the State for which to set the value
    * @param name       the name of the cache variable
    * @return T         const Output value
    */
    template<typename T> const T&
        getOutputValue(const SimTK::State& state, const std::string& name) const
    {
        return (Output<T>::downcast(getOutput(name))).getValue(state);
    }
    
    
    /**
     * Get the value of a state variable allocated by this Component.
     *
     * To connect this StateVariable as an input to another component (such as
     * a Reporter), use getOutput(name); each state variable has a
     * corresponding Output:
     *  @code
     *  foo.getInput("input1").connect(bar.getOutput(name));
     *  @endcode
     *
     * @param state   the State for which to get the value
     * @param name    the name (string) of the state variable of interest
     */
    double getStateVariableValue(const SimTK::State& state, const std::string& name) const;

    /**
     * %Set the value of a state variable allocated by this Component by name.
     *
     * @param state  the State for which to set the value
     * @param name   the name of the state variable
     * @param value  the value to set
     */
    void setStateVariableValue(SimTK::State& state, const std::string& name, double value) const;


    /**
     * Get all values of the state variables allocated by this Component.
     * Includes state variables allocated by its subcomponents.
     *
     * @param state   the State for which to get the value
     * @return Vector of state variable values of length getNumStateVariables()
     *                in the order returned by getStateVariableNames()
     */
    SimTK::Vector getStateVariableValues(const SimTK::State& state) const;

    /**
     * %Set all values of the state variables allocated by this Component.
     * Includes state variables allocated by its subcomponents.
     *
     * @param state   the State for which to get the value
     * @param values  Vector of state variable values of length getNumStateVariables()
     *                in the order returned by getStateVariableNames()
     */
    void setStateVariableValues(SimTK::State& state, const SimTK::Vector& values);

    /**
     * Get the value of a state variable derivative computed by this Component.
     *
     * @param state   the State for which to get the derivative value
     * @param name    the name (string) of the state variable of interest
     */
    double getStateVariableDerivativeValue(const SimTK::State& state, 
        const std::string& name) const;

    /**
     * Get the value of a discrete variable allocated by this Component by name.
     *
     * @param state   the State from which to get the value
     * @param name    the name of the state variable
     * @return value  the discrete variable value
     */
    double getDiscreteVariableValue(const SimTK::State& state, const std::string& name) const;

    /**
     * %Set the value of a discrete variable allocated by this Component by name.
     *
     * @param state  the State for which to set the value
     * @param name   the name of the dsicrete variable
     * @param value  the value to set
     */
    void setDiscreteVariableValue(SimTK::State& state, const std::string& name, double value) const;

    /**
     * Get the value of a cache variable allocated by this Component by name.
     *
     * @param state  the State from which to get the value
     * @param name   the name of the cache variable
     * @return T     const reference to the cache variable's value
     */
    template<typename T> const T& 
    getCacheVariableValue(const SimTK::State& state, const std::string& name) const
    {
        std::map<std::string, CacheInfo>::const_iterator it;
        it = _namedCacheVariableInfo.find(name);

        if(it != _namedCacheVariableInfo.end()) {
            SimTK::CacheEntryIndex ceIndex = it->second.index;
            return SimTK::Value<T>::downcast(
                getDefaultSubsystem().getCacheEntry(state, ceIndex)).get();
        } else {
            std::stringstream msg;
            msg << "Component::getCacheVariable: ERR- name not found.\n "
                << "for component '"<< getName() << "' of type " 
                << getConcreteClassName();
            throw Exception(msg.str(),__FILE__,__LINE__);
        }
    }
    /**
     * Obtain a writable cache variable value allocated by this Component by name.
     * Do not forget to mark the cache value as valid after updating, otherwise it
     * will force a reevaluation if the evaluation method is monitoring the 
     * validity of the cache value.
     *
     * @param state  the State for which to set the value
     * @param name   the name of the state variable
     * @return value modifiable reference to the cache variable's value
     */
    template<typename T> T& 
    updCacheVariableValue(const SimTK::State& state, const std::string& name) const
    {
        std::map<std::string, CacheInfo>::const_iterator it;
        it = _namedCacheVariableInfo.find(name);

        if(it != _namedCacheVariableInfo.end()) {
            SimTK::CacheEntryIndex ceIndex = it->second.index;
            return SimTK::Value<T>::downcast(
                getDefaultSubsystem().updCacheEntry(state, ceIndex)).upd();
        }
        else{
            std::stringstream msg;
            msg << "Component::updCacheVariable: ERR- '" << name 
                << "' name not found.\n "
                << "for component '"<< getName() << "' of type " 
                << getConcreteClassName();
            throw Exception(msg.str(),__FILE__,__LINE__);
        }
    }

    /**
     * After updating a cache variable value allocated by this Component, you can
     * mark its value as valid, which will not change until the realization stage 
     * falls below the minimum set at the time the cache variable was created. If 
     * not marked as valid, the evaluation method monitoring this flag will force 
     * a re-evaluation rather that just reading the value from the cache.
     *
     * @param state  the State containing the cache variable
     * @param name   the name of the cache variable
     */
    void markCacheVariableValid(const SimTK::State& state, const std::string& name) const
    {
        std::map<std::string, CacheInfo>::const_iterator it;
        it = _namedCacheVariableInfo.find(name);

        if(it != _namedCacheVariableInfo.end()) {
            SimTK::CacheEntryIndex ceIndex = it->second.index;
            getDefaultSubsystem().markCacheValueRealized(state, ceIndex);
        }
        else{
            std::stringstream msg;
            msg << "Component::markCacheVariableValid: ERR- name not found.\n "
                << "for component '"<< getName() << "' of type " 
                << getConcreteClassName();
            throw Exception(msg.str(),__FILE__,__LINE__);
        }
    }

    /**
     * Mark a cache variable value allocated by this Component as invalid.
     * When the system realization drops to below the lowest valid stage, cache 
     * variables are automatically marked as invalid. There are instances when
     * component added state variables require invalidating a cache at a lower 
     * stage. For example, a component may have a length state variable which 
     * should invalidate calculations involving it and other positions when the 
     * state variable is set. Changing the component state variable automatically
     * invalidates Dynamics and higher realizations, but to force realizations
     * at Position and Velocity requires setting the lowest valid stage to 
     * Position and marking the cache variable as invalid whenver the length
     * state variable value is set/changed.
     *
     * @param state  the State containing the cache variable
     * @param name   the name of the cache variable
     */
    void markCacheVariableInvalid(const SimTK::State& state, 
                                  const std::string& name) const
    {
        std::map<std::string, CacheInfo>::const_iterator it;
        it = _namedCacheVariableInfo.find(name);

        if(it != _namedCacheVariableInfo.end()) {
            SimTK::CacheEntryIndex ceIndex = it->second.index;
            getDefaultSubsystem().markCacheValueNotRealized(state, ceIndex);
        }
        else{
            std::stringstream msg;
            msg << "Component::markCacheVariableInvalid: ERR- name not found.\n"
                << "for component '"<< getName() << "' of type " 
                << getConcreteClassName();
            throw Exception(msg.str(),__FILE__,__LINE__);
        }
    }

    /**
     * Enables the user to monitor the validity of the cache variable value using the
     * returned flag. For components performing a costly evaluation, use this 
     * method to force a re-evaluation cache variable value only when necessary 
     * (returns false).
     *
     * @param state  the State in which the cache value resides
     * @param name   the name of the cache variable
     * @return bool  whether the cache variable value is valid or not
     */
    bool isCacheVariableValid(const SimTK::State& state, const std::string& name) const
    {
        std::map<std::string, CacheInfo>::const_iterator it;
        it = _namedCacheVariableInfo.find(name);

        if(it != _namedCacheVariableInfo.end()) {
            SimTK::CacheEntryIndex ceIndex = it->second.index;
            return getDefaultSubsystem().isCacheValueRealized(state, ceIndex);
        }
        else{
            std::stringstream msg;
            msg << "Component::isCacheVariableValid: ERR- name not found.\n "
                << "for component '"<< getName() << "' of type " 
                << getConcreteClassName();
            throw Exception(msg.str(),__FILE__,__LINE__);
        }
    }

    /**
     *  %Set cache variable value allocated by this Component by name.
     *  All cache entries are lazily evaluated (on a need basis) so a set
     *  also marks the cache as valid.
     *
     * @param state  the State in which to store the new value
     * @param name   the name of the cache variable
     * @param value  the new value for this cache variable
     */
    template<typename T> void 
    setCacheVariableValue(const SimTK::State& state, const std::string& name, 
                     const T& value) const
    {
        std::map<std::string, CacheInfo>::const_iterator it;
        it = _namedCacheVariableInfo.find(name);

        if(it != _namedCacheVariableInfo.end()) {
            SimTK::CacheEntryIndex ceIndex = it->second.index;
            SimTK::Value<T>::downcast(
                getDefaultSubsystem().updCacheEntry( state, ceIndex)).upd() 
                = value;
            getDefaultSubsystem().markCacheValueRealized(state, ceIndex);
        }
        else{
            std::stringstream msg;
            msg << "Component::setCacheVariable: ERR- name not found.\n "
                << "for component '"<< getName() << "' of type " 
                << getConcreteClassName();
            throw Exception(msg.str(),__FILE__,__LINE__);
        }   
    }
    // End of Model Component State Accessors.
    //@} 

    /** Debugging method to list all subcomponents by name and recurse
        into these components to list their subcomponents, and so on. */
    void dumpSubcomponents(int depth=0) const;

protected:
    class StateVariable;
    //template <class T> friend class ComponentSet;
    // Give the ComponentMeasure access to the realize() methods.
    template <class T> friend class ComponentMeasure;

#ifndef SWIG
    /// @class MemberSubcomponentIndex
    /// Unique integer type for local member subcomponent indexing
    SimTK_DEFINE_UNIQUE_INDEX_TYPE(MemberSubcomponentIndex);

    /** Construct a subcomponent as a data member of this Component. All Component
        interface calls are automatically invoked on its subcomponents. */
    template<class C=Component>
    MemberSubcomponentIndex constructSubcomponent(const std::string& name) {
        C* component = new C();
        component->setName(name);
        component->setParent(*this);
        _memberSubcomponents.push_back(SimTK::ClonePtr<Component>(component));
        return MemberSubcomponentIndex(_memberSubcomponents.size()-1);
    }
    template<class C = Component>
    const C& getMemberSubcomponent(MemberSubcomponentIndex ix) const {
        const C* comp = dynamic_cast<const C*>(_memberSubcomponents[ix].get());
        if(comp)
            return *comp;

        throw Exception("Component::getMemberSubcomponent() - Incorrect type requested.");
    }
    template<class C = Component>
    C& updMemberSubcomponent(MemberSubcomponentIndex ix) {
        C* comp = dynamic_cast<C*>(_memberSubcomponents[ix].upd());
        if (comp)
            return *comp;

        throw Exception("Component::updMemberSubcomponent() - Incorrect type requested.");
    }
#endif //SWIG

  /** Single call to construct the underlying infrastructure of a Component, which
     include: 1) its properties, 2) its structural connectors (to other components),
     3) its Inputs (slots) for expected Output(s) of other components and, 4) its 
     own Outputs (wires) that it provides for other components to access its values.
     Override the corresponding private virtual method to customize any of them. */ 
    void constructInfrastructure() {
        constructProperties();
        constructConnectors();
        constructInputs();
        constructOutputs();
    }

    /**
    * Adopt a component as a subcomponent of this Component. Component
    * methods (e.g. addToSystem(), initStateFromProperties(), ...) are
    * automatically invoked on subcomponents when called on this Component.
    * Realization is also performed automatically on subcomponents. All
    * subcomponents are owned, therefore this Component also takes ownership.
    */
    void adoptSubcomponent(Component* subcomponent);

    /** Get the number of Subcomponents that are data members of this Component */
    size_t getNumMemberSubcomponents() const;
    /** Get the number of Subcomponents that are properties of this Component */
    size_t getNumPropertySubcomponents() const;
    /** Get the number of Subcomponents adopted by this Component */
    size_t getNumAdoptedSubcomponents() const;

    /** @name  Component Extension Interface
    The interface ensures that deserialization, resolution of inter-connections,
    and handling of dependencies are performed systematically and prior to 
    system creation, followed by allocation of necessary System resources. These 
    methods are virtual and may be implemented by subclasses of 
    Components. 
    
    @note Every implementation of virtual extend method xxx(args) must begin
    with the line "Super::extend<xxx>(args);" to ensure that the parent class
    is called before the child class method.
    
    The base class implementations ensures that the corresponding calls are made
    to any subcomponents which are owned by this Component. Ownership is
    established by the subcomponent being a data member (not serialized), a 
    property (serialized), or created and adopted based on other settings
    or options that arise from the properties. For example, a Model (Component)
    may have to split a body and add a Weld constraint to handle a closed
    loop specified by Joints that are properties of the Model. The new Body and
    Weld (components) are created and adopted as part of connecting the model to
    form a valid multibody tree.

    So assuming that your concrete %Component and all intermediate classes from
    which it derives properly follow the requirement of calling the Super class 
    method first, the order of operations enforced here for a call to a single 
    method will be
      -# %Component base class computations
      -# calls to that same method for intermediate %Component-derived 
         objects' computations, in order down from %Component, and
      -# call to that method for the bottom-level concrete class. 
      -# finally calls to that same method for \e all subcomponents
    You should consider this ordering when designing a %Component.  **/ 

    ///@{
    /** Perform any time invariant calculation, data structure initializations or
    other component configuration based on its properties necessary to form a  
    functioning, yet not connected component. It also marks the Component
    as up-to-date with its properties when complete. Do not perform any
    configuration that depends on the SimTK::MultibodySystem; it is not
    available at this point.

    If you override this method, be sure to invoke the base class method first,
        using code like this :
        @code
        void MyComponent::extendFinalizeFromProperties() {
            Super::extendFinalizeFromProperties(); // invoke parent class method
            // ... your code goes here
            // ... initialize any internal data structures 
        }
        @endcode   */
    virtual void extendFinalizeFromProperties() {};

    /** Perform any necessary initializations required to connect the component
    (and it subcomponents) to other components and mark the connection status.
    Provides a check for error conditions. connect() is invoked on all components 
    to form a directed acyclic graph of the multibody system, prior to creating the
    Simbody MultibodySystem to represent it computationally. It may also be invoked
    at times just for its error-checking side effects.

    The "root" Component argument is the root node of the directed graph composed
    of all the subcomponents (and their subcomponents and so on ...) and their
    interconnections. This should yield a fully connected root component. For 
    ModelComponents this is the Model component. But a Model can be connected to
    an environment or world component with several other models, by choosing the
    environment/world as the root.
    
    If you override this method, be sure to invoke the base class method first, 
    using code like this:
    @code
    void MyComponent::extendConnect(Component& root) {
        Super::extendConnect(root); // invoke parent class method
        // ... your code goes here
    }
    @endcode   */
    virtual void extendConnect(Component& root) {};

    /** Build the tree of Components from this component through its descendants. 
    This method is invoked whenever a ComponentList<C> is requested. Note, all
    components must been added to the model (or its subcomponents), otherwise it
    will not be included in the tree and will not be found for iteration or for
    connection. The implementation populates _nextComponent ReferencePtr with a
    pointer to the next Component in tree pre-order traversal.
    */
    void initComponentTreeTraversal(const Component &root) const;

    ///@cond
    /** Opportunity to remove connection related information. 
    If you override this method, be sure to invoke the base class method first,
        using code like this :
        @code
        void MyComponent::disconnect(Component& root) {
        // disconnect your subcomponents and your Super first
        Super::extendDisconnect(); 
            //your code to wipeout your connection related information
    }
    @endcode  */
    //virtual void extendDisconnect() {};
    ///@endcond

    /** Add appropriate Simbody elements (if needed) to the System 
    corresponding to this component and specify needed state resources. 
    extendAddToSystem() is called when the Simbody System is being created to 
    represent a completed system (model) for computation. That is, connect()
    will already have been invoked on all components before any addToSystem()
    call is made. Helper methods for adding modeling options, state variables 
    and their derivatives, discrete variables, and cache entries are available 
    and can be called within extendAddToSystem() only.

    Note that this method is const; you may not modify your model component
    or the containing model during this call. Any modifications you need should
    instead be performed in finalizeFromProperties() or at the latest connect(),
    which are non-const. The only exception is that you may need to record access 
    information for resources you create in the \a system, such as an index number.
    For most Components, OpenSim base classes either provide convenience methods
    or handle indices automatically. Otherwise, you must declare indices as mutable
    data members so that you can set them here.
   
    If you override this method, be sure to invoke the base class method at the
    beginning, using code like this:
    @code
    void MyComponent::extendAddToSystem(SimTK::MultibodySystem& system) const {
        // Perform any additions to the system required by your Super
        Super::extendAddToSystem(system);       
        // ... your code goes here
    }
    @endcode

    This method assumes that this Component's addToSystem will be invoked before
    its subcomponents. If you need your subcomponents to be added to the system,
    first (e.g. require of a Force to be anchored to a SimTK::MobilizedBody
    specified by subcomponents) then you must implement:
        extendAddToSystemAfterSubcomponents().
    It is possible to implement both method to add system elements before and then 
    after your subcomponents have added themselves. Caution is required that
    Simbody elements are not added twice especially when order is unimportant.

    @param[in,out] system   The MultibodySystem being added to.

    @see addModelingOption(), addStateVariable(), addDiscreteVariables(), 
         addCacheVariable() **/
    virtual void extendAddToSystem(SimTK::MultibodySystem& system) const {};

    /** Add appropriate Simbody elements (if needed) to the System after your 
    component's subcomponents have had a chance to add themselves to the system.

    If you override this method, be sure to invoke the base class method at the
    beginning, using code like this:
    @code
    void MyComponent::
        extendAddToSystemAfterSubcomponents(SimTK::MultibodySystem& system) const {
        // Perform any additions to the system required by your Super
        Super::extendAddToSystemAfterSubcomponents(system);       
        // ... your code goes here
    }
    @endcode
    
    @param[in,out] system   The MultibodySystem being added to.
    
    @see extendAddToSystem() **/
    virtual void 
        extendAddToSystemAfterSubcomponents(SimTK::MultibodySystem& system)
                                                                      const {};

    /** Transfer property values or other state-independent initial values
    into this component's state variables in the passed-in \a state argument.
    This is called after a SimTK::System and State have been created for the 
    Model (that is, after extendAddToSystem() has been called on all components). 
    You should override this method if your component has properties
    (serializable values) that can affect initial values for your state
    variables. You can also perform any other state-independent calculations
    here that result in state initial conditions.
   
    If you override this method, be sure to invoke the base class method first, 
    using code like this:
    @code
    void MyComponent::extendInitStateFromProperties(SimTK::State& state) const {
        Super::extendInitStateFromProperties(state); // invoke parent class method
        // ... your code goes here
    }
    @endcode

    @param      state
        The state that will receive the new initial conditions.

    @see extendSetPropertiesFromState() **/
    virtual void extendInitStateFromProperties(SimTK::State& state) const {};

    /** Update this component's property values to match the specified State,
    if the component has created any state variable that is intended to
    correspond to a property. Thus, state variable values can persist as part 
    of the model component and be serialized as a property.
   
    If you override this method, be sure to invoke the base class method first, 
    using code like this:
    @code
    void MyComponent::extendSetPropertiesFromState(const SimTK::State& state) {
        Super::extendSetPropertiesFromState(state); // invoke parent class method
        // ... your code goes here
    }
    @endcode

    @param      state    
        The State from which values may be extracted to set persistent
        property values.

    @see extendInitStateFromProperties() **/
    virtual void extendSetPropertiesFromState(const SimTK::State& state) {};

    /** If a model component has allocated any continuous state variables
    using the addStateVariable() method, then %computeStateVariableDerivatives()
    must be implemented to provide time derivatives for those states.
    Override to set the derivatives of state variables added to the system 
    by this component. (also see extendAddToSystem()). If the component adds states
    and computeStateVariableDerivatives is not implemented by the component,
    an exception is thrown when the system tries to evaluate its derivates.

    Implement like this:
    @code
    void computeStateVariableDerivatives(const SimTK::State& state) const {
        
        // Let the parent class set the derivative values for the 
        // the state variables that it added.
        Super::computeStateVariableDerivatives(state)

        // Compute derivative values for states allocated by this component
        // as a function of the state.
        double deriv = ... 

        // Then set the derivative value by state variable name
        setStateVariableDerivativeValue(state, "<state_variable_name>", deriv);
    }
    @endcode

    For subclasses, it is highly recommended that you first call
    Super::computeStateVariableDerivatives(state) to preserve the derivative
    computation of the parent class and to only specify the derivatives of the state
    variables added by name. One does have the option to override all the derivative 
    values for the parent by accessing the derivatives by their state variable name.
    This is necessary, for example, if a newly added state variable is coupled to the
    dynamics (derivatives) of the states variables that were added by the parent.
    **/
    virtual void computeStateVariableDerivatives(const SimTK::State& s) const;

    /**
     * %Set the derivative of a state variable by name when computed inside of  
     * this Component's computeStateVariableDerivatives() method.
     *
     * @param state  the State for which to set the value
     * @param name   the name of the state variable
     * @param deriv  the derivative value to set
     */
    void setStateVariableDerivativeValue(const SimTK::State& state, 
                            const std::string& name, double deriv) const;


    // End of Component Extension Interface (protected virtuals).
    ///@} 

    /** @name           Component Advanced Interface
    You probably won't need to override methods in this section. These provide
    a way for you to perform computations ("realizations") that must be 
    scheduled in carefully-ordered stages as described in the class description
    above. The typical operation will be that the given SimTK::State provides
    you with the inputs you need for your computation, which you will then 
    write into some element of the state cache, where later computations can
    pick it up.

    @note Once again it is crucial that, if you override a method here,
    you invoke the superclass method as the <em>first line</em> in your
    implementation, via a call like "Super::extendRealizePosition(state);". This 
    will ensure that all necessary base class computations are performed, and
    that subcomponents are handled properly.

    @warning Currently the realize() methods here are invoked early in the
    sequence of realizations at a given stage, meaning that you will not be
    able to access other computations at that same stage.
    @bug Should defer calls to these until at least kinematic realizations
    at the same stage have been performed.

    @see Simbody documentation for more information about realization.
    **/
    //@{
    /** Obtain state resources that are needed unconditionally, and perform
    computations that depend only on the system topology. **/
    virtual void extendRealizeTopology(SimTK::State& state) const;
    /** Obtain and name state resources (like state variables allocated by
    an underlying Simbody component) that may be needed, depending on modeling
    options. Also, perform any computations that depend only on topology and 
    selected modeling options. **/
    virtual void extendRealizeModel(SimTK::State& state) const;
    /** Perform computations that depend only on instance variables, like
    lengths and masses. **/
    virtual void extendRealizeInstance(const SimTK::State& state) const;
    /** Perform computations that depend only on time and earlier stages. **/
    virtual void extendRealizeTime(const SimTK::State& state) const;
    /** Perform computations that depend only on position-level state
    variables and computations performed in earlier stages (including time). **/
    virtual void extendRealizePosition(const SimTK::State& state) const;
    /** Perform computations that depend only on velocity-level state 
    variables and computations performed in earlier stages (including position, 
    and time). **/
    virtual void extendRealizeVelocity(const SimTK::State& state) const;
    /** Perform computations (typically forces) that may depend on 
    dynamics-stage state variables, and on computations performed in earlier
    stages (including velocity, position, and time), but not on other forces,
    accelerations, constraint multipliers, or reaction forces. **/
    virtual void extendRealizeDynamics(const SimTK::State& state) const;
    /** Perform computations that may depend on applied forces. **/
    virtual void extendRealizeAcceleration(const SimTK::State& state) const;
    /** Perform computations that may depend on anything but are only used
    for reporting and cannot affect subsequent simulation behavior. **/
    virtual void extendRealizeReport(const SimTK::State& state) const;
    //@} end of Component Advanced Interface


    /** @name     Component System Creation and Access Methods
     * These methods support implementing concrete Components. Add methods
     * can only be called inside of extendAddToSystem() and are useful for creating
     * the underlying SimTK::System level variables that are used for computing
     * values of interest.
     * @warning Accessors for System indices are intended for component internal use only.
     **/

    //@{
    /**
    * Construct a specialized Connector for this Component's dependence on an another
    * Component. It serves as a placeholder for the Component and its type and enables
    * the Component to automatically traverse its dependencies and provide a meaningful 
    * message if the provided Component is incompatible or non-existant.
    */
    template <typename T>
    void constructConnector(const std::string& name, bool isList = false) {
        int ix = updProperty_connectors().adoptAndAppendValue(
            new Connector<T>(name, SimTK::Stage::Topology, *this));
        //add pointer to connectorsTable so we can access connectors easily by name
        _connectorsTable[name] = ix;
    }

    /** Add a modeling option (integer flag stored in the State) for use by 
    this Component. Each modeling option is identified by its own 
    \a optionName, specified here. Modeling options enable the model
    component to be configured differently in order to represent different 
    operating modes. For example, if two modes of operation are necessary (mode
    off and mode on) then specify optionName, "mode" with maxFlagValue = 1. 
    Subsequent gets will return 0 or 1 and set will only accept 0 and 1 as 
    acceptable values. Changing the value of a model option invalidates 
    Stage::Instance and above in the State, meaning all calculations involving
    time, positions, velocity, and forces are invalidated. **/
    void addModelingOption(const std::string&  optionName, 
                           int                 maxFlagValue) const;


    /** Add a continuous system state variable belonging to this Component,
    and assign a name by which to refer to it. Changing the value of this state 
    variable will automatically invalidate everything at and above its
    \a invalidatesStage, which is normally Stage::Dynamics meaning that there
    are forces that depend on this variable. If you define one or more
    of these variables you must also override computeStateVariableDerivatives()
    to provide time derivatives for them. Note, all corresponding system
    indices are automatically determined using this interface. As an advanced
    option you may choose to hide the state variable from being accessed outside
    of this component, in which case it is considered to be "hidden". 
    You may also want to create an Output for this state variable; see
    #OpenSim_DECLARE_OUTPUT_FOR_STATE_VARIABLE for more information. Reporters
    should use such an Output to get the StateVariable's value (instead of using
    getStateVariableValue()).

    @param[in] stateVariableName     string value to access variable by name
    @param[in] invalidatesStage      the system realization stage that is
                                     invalidated when variable value is changed
    @param[in] isHidden              flag (bool) to optionally hide this state
                                     variable from being accessed outside this
                                     component as an Output
    */
    void addStateVariable(const std::string&  stateVariableName,
         const SimTK::Stage& invalidatesStage=SimTK::Stage::Dynamics,
         bool isHidden = false) const;

    /** The above method provides a convenient interface to this method, which
    automatically creates an 'AddedStateVariable' and allocates resources in the
    SimTK::State for this variable.  This interface allows the creator to
    add/expose state variables that are allocated by underlying Simbody
    components and specify how the state variable value is accessed by
    implementing a concrete StateVariable and adding it to the component using
    this method.
    You may also want to create an Output for this state variable; see
    #OpenSim_DECLARE_OUTPUT_FOR_STATE_VARIABLE for more information. Reporters
    should use such an Output to get the StateVariable's value (instead of
    using getStateVariableValue()).
    */
    void addStateVariable(Component::StateVariable*  stateVariable) const;

    /** Add a system discrete variable belonging to this Component, give
    it a name by which it can be referenced, and declare the lowest Stage that
    should be invalidated if this variable's value is changed. **/
    void addDiscreteVariable(const std::string& discreteVariableName,
                             SimTK::Stage       invalidatesStage) const;

    /** Add a state cache entry belonging to this Component to hold
    calculated values that must be automatically invalidated when certain 
    state values change. Cache entries contain values whose computations depend
    on state variables and provide convenience and/or efficiency by holding on 
    to them in memory (cache) to avoid recomputation. Once the state changes, 
    the cache values automatically become invalid and has to be
    recomputed based on the current state before it can be referenced again.
    Any attempt to reference an invalid cache entry results in an exception
    being thrown.

    Cache entry validity is managed by computation Stage, rather than by 
    dependence on individual state variables. Changing a variables whose
    "invalidates" stage is the same or lower as the one specified as the
    "depends on" stage here cause the cache entry to be invalidated. For 
    example, a body's momementum, which is dependent on position and velocity 
    states, should have Stage::Velocity as its \a dependsOnStage. Then if a
    Velocity stage variable or lower (e.g. Position stage) changes, then the 
    cache is invalidated. But, if a Dynamics stage variable (or above) is 
    changed, the velocity remains valid so the cache entry does not have to be 
    recomputed.

    @param[in]      cacheVariableName
        The name you are assigning to this cache entry. Must be unique within
        this model component.
    @param[in]      variablePrototype   
        An object defining the type of value, and a default value of that type,
        to be held in this cache entry. Can be a simple int or an elaborate
        class, as long as it has deep copy semantics.
    @param[in]      dependsOnStage      
        This is the highest computational stage on which this cache entry's
        value computation depends. State changes at this level or lower will
        invalidate the cache entry. **/ 
    template <class T> void 
    addCacheVariable(const std::string&     cacheVariableName,
                     const T&               variablePrototype, 
                     SimTK::Stage           dependsOnStage) const
    {
        // Note, cache index is invalid until the actual allocation occurs 
        // during realizeTopology.
        _namedCacheVariableInfo[cacheVariableName] = 
            CacheInfo(new SimTK::Value<T>(variablePrototype), dependsOnStage);
    }

    
    /**
     * Get writeable reference to the MultibodySystem that this component is
     * connected to.
     */
    SimTK::MultibodySystem& updSystem() const
        { return *_system; } 

    /** Get the index of a Component's continuous state variable in the Subsystem for
        allocations. This method is intended for derived Components that may need direct
        access to its underlying Subsystem.*/
    const int getStateIndex(const std::string& name) const;

   /**
     * Get the System Index of a state variable allocated by this Component.  
     * Returns an InvalidIndex if no state variable with the name provided is
     * found.
     * @param stateVariableName   the name of the state variable 
     */
    SimTK::SystemYIndex 
        getStateVariableSystemIndex(const std::string& stateVariableName) const;

    /** Get the index of a Component's discrete variable in the Subsystem for allocations.
        This method is intended for derived Components that may need direct access
        to its underlying Subsystem.*/
    const SimTK::DiscreteVariableIndex 
    getDiscreteVariableIndex(const std::string& name) const;

    /** Get the index of a Component's cache variable in the Subsystem for allocations.
        This method is intended for derived Components that may need direct access
        to its underlying Subsystem.*/
    const SimTK::CacheEntryIndex 
    getCacheVariableIndex(const std::string& name) const;

    // End of System Creation and Access Methods.

    template<class C>
    friend void Connector<C>::findAndConnect(const Component& root);

    /** Utility method to find a component in the list of sub components of this
        component and any of their sub components, etc..., by name or state variable name.
        The search can be sped up considerably if the "path" or even partial path name
        is known. For example name = "forearm/elbow/elbow_flexion" will find the 
        Coordinate component of the elbow joint that connects the forearm body in 
        linear time (linear search for name at each component level. Whereas
        supplying "elbow_flexion" requires a tree search.
        Returns NULL if Component of that specified name cannot be found. 
        If the name provided is a component's state variable name and a
        StateVariable pointer is provided, the pointer will be set to the 
        StateVariable object that was found. This facilitates the getting and setting
        of StateVariables by name. 
        
        NOTE: If the component name or the state variable name is ambiguous, 
         an exception is thrown. To disambiguate use the full name provided
         by owning component(s). */
    template<class C = Component>
    const C* findComponent(const std::string& name, 
                           const StateVariable** rsv = nullptr) const {
        std::string msg = getConcreteClassName() + "'" + getName() +
                          "'::findComponent() ";
        if (name.empty()) {
            msg += "cannot find a nameless subcomponent.";
            throw Exception(msg);
        }

        std::vector<const C*> foundCs;

        const C* found = NULL;
        std::string::size_type front = name.rfind("/");
        size_t len = name.length();
        std::string subname = front< len ? name.substr(front + 1, len - front) : name;

        if (this->getFullPathName() == name) {
            found = dynamic_cast<const C*>(this);
            if (found)
                return found;
        }
        else if (this->getName() == subname) {
            if ( (found = dynamic_cast<const C*>(this)) )
                foundCs.push_back(found);
        }

        ComponentList<C> compsList = this->template getComponentList<C>();
        
        for (const C& comp : compsList) {
            std::string compFullPathName = comp.getFullPathName();
            if (compFullPathName == subname) {
                foundCs.push_back(&comp);
                break;
            } // if a child of this Component, one should not need
              // to specify this Component's full path name 
            else if (compFullPathName == (getFullPathName() + "/" + subname)) {
                foundCs.push_back(&comp);
                break;
            } // otherwise, we just have a type and name match
              // which we may need to support for compatibility with older models
              // where only names were used (not path or type)
              // TODO replace with an exception -aseth
            else if (comp.getName() == subname) {
                if (foundCs.size() == 0) {
                    foundCs.push_back(&comp);
                    msg += "a match for Component '" + name + "' of type " +
                        comp.getConcreteClassName() + " found, but it "
                        "is not on specified path.";
                    //throw Exception(msg, __FILE__, __LINE__);
                    std::cout << msg << std::endl;
                }
            }
        }

        if (foundCs.size() == 1) {
            //unique type and name match!
            return foundCs[0];
        }

        std::map<std::string, StateVariableInfo>::const_iterator it;
        it = _namedStateVariableInfo.find(name);
        if (it != _namedStateVariableInfo.end()) {
            if (rsv) {
                *rsv = it->second.stateVariable.get();
            }
            return dynamic_cast<const C*>(this);
        }

        // Only error cases remain
        // too many components of the right type with the same name
        if (foundCs.size() > 1) {
            msg += "Found multiple '" + name + "'s of type " +
                foundCs[0]->getConcreteClassName() + ".";
            throw Exception(msg, __FILE__, __LINE__);
        }

        // Not found
        return nullptr;
    }

    /** Similarly find a Connector of this Component (also amongst its subcomponents) */
    const AbstractConnector* findConnector(const std::string& name) const;

    const StateVariable* findStateVariable(const std::string& name) const;

    /** Access the parent of this Component.
        An exception is thrown if the Component has no parent.
        @see hasParent() */
    const Component& getParent() const;

    /** Check if this Component has a parent assigned or not.
        A component may not have a parent assigned if it:
        1) is the root component, or 2) has not been added to its parent. */
    bool hasParent() const;

    /** %Set this Component's reference to its parent Component */
    void setParent(const Component& parent);

    template<class C>
    const C* traversePathToComponent(const std::string& path) const
    {
        std::string::size_type front = 0;
        std::string::size_type back = path.rfind('/');
        std::string dir = "";
        std::string currentPath = "";
        const Component* current = this;

        std::string compName = back < std::string::npos ? path.substr(back) : path;
        back = 0;

        while (back < std::string::npos && current) {
            back = path.find('/', front);
            dir = path.substr(front, back - front);

            if (dir == ".." && current->hasParent())
                current = &current->getParent();
            // if current in dir keep drilling down the path 
            else if (current->getName() == dir) {
                front = back + 1;
                continue;
            }
            // if dir is empty we are at root or have a nameless comp
            // if dir is '.' we are in the right parent, and loop again
            // so that dir is the name of the component we want.
            else if (!dir.empty() && dir != ".") {
                auto compsList = current->getComponentList<Component>();
                // descend to next component in the path otherwise not found
                currentPath = current->getFullPathName();
                for (const Component& comp : compsList) {
                    // Match for the dir
                    if (comp.getFullPathName() == currentPath + "/" + dir) {
                        // In the right dir and has matching name
                        // update current to this comp
                        current = &comp;
                        if (comp.getName() == compName) {
                            // now verify type
                            const C* compC = dynamic_cast<const C*>(&comp);
                            if (compC)
                                return  compC;
                            else // keep traversing this list
                                continue;
                        } 
                        // get out of this list and start going down the new current
                        break;
                    }
                    // No match in this dir
                    current = nullptr;
                }
            }
            front = back + 1;
        }
        return dynamic_cast<const C*>(current);
    }

    //@} 

    /** @name Internal methods for constructing Outputs, Inputs
     * To declare Outputs and Inputs for your component,
     * use the following macros within your class declaration (ideally at
     * the top near property declarations):
     *
     *  - #OpenSim_DECLARE_OUTPUT
     *  - #OpenSim_DECLARE_LIST_OUTPUT
     *  - #OpenSim_DECLARE_OUTPUT_FOR_STATE_VARIABLE
     *  - #OpenSim_DECLARE_INPUT
     *  - #OpenSim_DECLARE_LIST_INPUT
     *
     * The methods below are used in those macros, and you should not use these
     * methods yourself.
     */
    /// @{
    /** Construct an output for a member function of the same component. 
        The following must be true about componentMemberFunction, the function
        that returns the output:

           -# It is a member function of \a this component.
           -# The member function is const.
           -# It takes only one input, which is `const SimTK::State&`

        You must also provide the stage on which the output depends.

        You can ask outputs for their value only after you call
        `finalizeFromProperties()`.

       @see constructOutputForStateVariable()
     */

#ifndef SWIG // SWIG can't parse the const at the end of the second argument.
    template <typename T, typename CompType = Component>
    bool constructOutput(const std::string& name,
            T (CompType::*const memFunc)(const SimTK::State&) const,
            const SimTK::Stage& dependsOn = SimTK::Stage::Acceleration) {
        // The `const` in `CompType::*const componentMemberFunction` means this
        // function can't assign componentMemberFunction to some other function
        // pointer. This is unlikely, since that function would have to match
        // the same template parameters (T and CompType).
        static_assert(std::is_base_of<Component, CompType>::value,
            "Template parameter 'CompType' must be derived from Component.");

        // This lambda takes a pointer to a component, downcasts it to the
        // appropriate derived type, then calls the member function of the
        // derived type. Thank you, klshrinidhi!
        auto outputFunc = [memFunc] (const Component* comp,
                const SimTK::State& s, const std::string&) -> T {
            return std::mem_fn(memFunc)(dynamic_cast<const CompType*>(comp), s);
        };
        return constructOutput<T>(name, outputFunc, dependsOn);
    }
    /** Construct an output that can have multiple channels. You add Channels
    to this Output in extendFinalizeFromProperties() using
    AbstractOutput::addChannel(). The member function
    you provide must take the name of the channel whose value is requested.
    */
    template <typename T, typename CompType>
    bool constructListOutput(const std::string& name,
             T (CompType::*const memFunc)(const SimTK::State&,
                                          const std::string& channel) const,
            const SimTK::Stage& dependsOn = SimTK::Stage::Acceleration) {
        // The `const` in `CompType::*const componentMemberFunction` means this
        // function can't assign componentMemberFunction to some other function
        // pointer. This is unlikely, since that function would have to match
        // the same template parameters (T and CompType).
        static_assert(std::is_base_of<Component, CompType>::value,
            "Template parameter 'CompType' must be derived from Component.");

        // This lambda takes a pointer to a component, downcasts it to the
        // appropriate derived type, then calls the member function of the
        // derived type. Thank you, klshrinidhi!
        auto outputFunc = [memFunc] (const Component* comp,
                const SimTK::State& s, const std::string& channel) -> T {
            return std::mem_fn(memFunc)(
                    dynamic_cast<const CompType*>(comp), s, channel);
        };
        return constructOutput<T>(name, outputFunc, dependsOn, true);
    }
#endif

    /** Construct an Output for a StateVariable. While this method is a
     * convenient way to construct an Output for a StateVariable, it is
     * inefficient because it uses a string lookup. To create a more efficient
     * Output, create a member variable that returns the state variable
     * directly; see the implementations of Coordinate::getValue() or
     * Muscle::getActivation() for examples.
     *
     * @param name Name of the output, which must be the same as the name of
     * the corresponding state variable. */
    bool constructOutputForStateVariable(const std::string& name);

    /**
    * Construct an Input (socket) for this Component's dependence on an Output signal.
    * It is a placeholder for the Output and its type and enables the Component
    * to automatically traverse its dependencies and provide a meaningful message
    * if the provided Output is incompatible or non-existant. The also specifies at what
    * stage the output must be valid for the the component to consume it as an input.
    * if the Output's dependsOnStage is above the Input's requiredAtStage, an Exception
    * is thrown because the output cannot satisfy the Input's requirement.
    */
    template <typename T>
    bool constructInput(const std::string& name,
        const SimTK::Stage& requiredAtStage = SimTK::Stage::Instance,
        const bool& isList = false) {
        _inputsTable[name].reset(
                new Input<T>(name, requiredAtStage, isList, *this));
        return true;
    }
    
    /// @}

private:
    // Construct the table of serializeable properties for a Component.
    // Base constructs property that contains the structural connectors.
    virtual void constructProperties() {}

    //Construct the table of structural Connectors this component requires to
    //hookup to other components in order to function. For example, a Joint needs 
    //a parent body in order to join its owning body to the model. A Connector
    //formalizes this dependency. The Component is inoperable until the Connector
    //is satisfied. Connectors are not to be confused with subcomponents, with the key 
    //difference being that a subcomponent is part of and owned by the component, 
    //whereas a Connector is a requirement or a "slot" that must be satisfied by
    //the time the system is ready to simulate. 
    //Connectors are resolved in Component's connect().
    //constructStructuralDependencies is a series of calls to constrcuctConnector()
    //which adds a component by name and type to a dependency Connectors table.
    virtual void constructConnectors() {}

    //Construct the table of Inputs for this component. A Component::Input is a
    //dependency on the Output of another Component. Unlike a structural 
    //connector, an input specifies the required flow of data into the component.
    //@see Component::Input
    virtual void constructInputs() {}

    //Construct the table of Outputs provided by this component. An Output is
    //a data signal generated by this Component. It can be any response or 
    //calculation made by the Component as a function of the state. Specifically,
    //an Output is a redirect to a method on the Component and a specification of 
    //the return type, @see addOutput()
    virtual void constructOutputs() {}

    //Mark components that are properties of this Component as subcomponents of
    //this Component. This happens automatically upon construction of the 
    //component. If a Component property is added programmatically, then one must
    //also mark it by calling markAsPropertySubcomponent() with that component.
    void markPropertiesAsSubcomponents();

    // Internal use: mark as a subcomponent, a component that is owned by this 
    // Component by virtue of being one of its properties.
    void markAsPropertySubcomponent(Component* subcomponent);

    /// Invoke finalizeFromProperties() on the (sub)components of this Component.
    void componentsFinalizeFromProperties() const;

    /// Invoke connect() on the (sub)components of this Component.
    void componentsConnect(Component& root);

    /// Base Component must create underlying resources in computational System.
    void baseAddToSystem(SimTK::MultibodySystem& system) const;

    /// Invoke addToSystem() on the (sub)components of this Component.
    void componentsAddToSystem(SimTK::MultibodySystem& system) const;

    /// Invoke initStateFromProperties() on (sub)components of this Component
    void componentsInitStateFromProperties(SimTK::State& state) const;

    /// Invoke setPropertiesFromState() on (sub)components of this Component
    void componentsSetPropertiesFromState(const SimTK::State& state);

    /** Used internally to construct outputs. Creating the functions for
     outputs is potentially error-prone if the function binds to (or
     captures) a pointer to a class. When the component is copied, the
     pointer bound to the function is also copied and points to the original
     object. This is unlikely to be the intended behavior. For this reason,
     this variant of constructOutput should be used with care.
    */
    template <typename T>
    bool constructOutput(const std::string& name,
            const std::function<T (const Component*,
                                   const SimTK::State&,
                                   const std::string& channel)> outputFunction,
            const SimTK::Stage& dependsOn = SimTK::Stage::Acceleration,
            bool isList = false) {
        if (_outputsTable.count(name) == 1) {
            throw Exception("Output with name '" + name + "' already exists.");
        }
        _outputsTable[name].reset(
                new Output<T>(name, outputFunction, dependsOn, isList));
        return true;
    }

    // Get the number of continuous states that the Component added to the 
    // underlying computational system. It includes the number of built-in states  
    // exposed by this component. It represents the number of state variables  
    // managed by this Component.
    int getNumStateVariablesAddedByComponent() const 
    {   return (int)_namedStateVariableInfo.size(); }
    Array<std::string> getStateVariablesNamesAddedByComponent() const;

    const SimTK::DefaultSystemSubsystem& getDefaultSubsystem() const
        {   return getSystem().getDefaultSubsystem(); }
    SimTK::DefaultSystemSubsystem& updDefaultSubsystem() const
        {   return updSystem().updDefaultSubsystem(); }

    void clearStateAllocations() {
        _namedModelingOptionInfo.clear();
        _namedStateVariableInfo.clear();
        _namedDiscreteVariableInfo.clear();
        _namedCacheVariableInfo.clear();    
    }

    // Reset by clearing underlying system indices, disconnecting connectors and
    // creating a fresh connectorsTable.
    void reset() {
        _simTKcomponentIndex.invalidate();
        clearStateAllocations();

        _connectorsTable.clear();
        for (int ix = 0; ix < getProperty_connectors().size(); ++ix){
            AbstractConnector& connector = upd_connectors(ix);
            connector.setOwner(*this);
            _connectorsTable[connector.getName()] = ix;
        }
        
        for (auto& it : _inputsTable) {
            it.second->setOwner(*this);
        }
    }

protected:
    //Derived Components must create concrete StateVariables to expose their state 
    //variables. When exposing state variables allocated by the underlying Simbody
    //component (MobilizedBody, Constraint, Force, etc...) use its interface to 
    //implement the virtual methods below. Otherwise, if the Component is adding its
    //own state variables using the addStateVariable() helper, then an 
    //AddedStateVariable implements the interface and automatically handles state
    //variable access.
    class StateVariable {
        friend void Component::addStateVariable(StateVariable* sv) const;
    public:
        StateVariable() : name(""), owner(nullptr),
            subsysIndex(SimTK::InvalidIndex), varIndex(SimTK::InvalidIndex),
            sysYIndex(SimTK::InvalidIndex), hidden(true) {}
        explicit StateVariable(const std::string& name, //state var name
            const Component& owner,     //owning component
            SimTK::SubsystemIndex sbsix,//subsystem for allocation
            int varIndex,               //variable's index in subsystem
            bool hide = false)          //state variable is hidden or not
            : name(name), owner(&owner),
            subsysIndex(sbsix), varIndex(varIndex),
            sysYIndex(SimTK::InvalidIndex), hidden(hide)  {}

        virtual ~StateVariable() {}

        const std::string& getName() const { return name; }
        const Component& getOwner() const { return *owner; }

        const int& getVarIndex() const { return varIndex; }
        // return the index of the subsystem used to make resource allocations 
        const SimTK::SubsystemIndex& getSubsysIndex() const { return subsysIndex; }
        // return the index of the subsystem used to make resource allocations 
        const SimTK::SystemYIndex& getSystemYIndex() const { return sysYIndex; }

        bool isHidden() const { return hidden; }
        void hide()  { hidden = true; }
        void show()  { hidden = false; }

        void setVarIndex(int index) { varIndex = index; }
        void setSubsystemIndex(const SimTK::SubsystemIndex& sbsysix)
        {
            subsysIndex = sbsysix;
        }

        //Concrete Components implement how the state variable value is evaluated
        virtual double getValue(const SimTK::State& state) const = 0;
        virtual void setValue(SimTK::State& state, double value) const = 0;
        virtual double getDerivative(const SimTK::State& state) const = 0;
        // The derivative a state should be a cache entry and thus does not
        // change the state
        virtual void setDerivative(const SimTK::State& state, double deriv) const = 0;

    private:
        std::string name;
        SimTK::ReferencePtr<const Component> owner;

        // Identify which subsystem this state variable belongs to, which should 
        // be determined and set at creation time
        SimTK::SubsystemIndex subsysIndex;
        // The local variable index in the subsystem also provided at creation
        // (e.g. can be QIndex, UIndex, or Zindex type)
        int  varIndex;
        // Once allocated a state will in the system will have a global index
        // and that can be stored here as well
        SimTK::SystemYIndex sysYIndex;

        // flag indicating if state variable is hidden to the outside world
        bool hidden;
    };



    // Maintain pointers to subcomponents so we can invoke them automatically.
    // These are just references, don't delete them!
    // TODO: subcomponents should not be exposed to derived classes to trash.
    //       Need to provide universal access via const iterators -aseth
    SimTK::Array_<SimTK::ReferencePtr<Component> >  _propertySubcomponents;

private:
    // Reference to the parent Component of this Component. It is not the previous
    // in the tree, but is the Component one level up that owns this one.
    SimTK::ReferencePtr<const Component> _parent;

    // Reference pointer to the successor of the current Component in Pre-order traversal
    mutable SimTK::ReferencePtr<const Component> _nextComponent;

    // Reference pointer to the system that this component belongs to.
    SimTK::ReferencePtr<SimTK::MultibodySystem> _system;

    // propertiesTable maintained by Object

    // Table of Component's structural Connectors indexed by name.
    // Index is the slot in the connectors property where the concrete
    // Connector lives.
    std::map<std::string, int> _connectorsTable;

    // Table of Component's Inputs indexed by name.
    std::map<std::string, SimTK::ClonePtr<AbstractInput> > _inputsTable;

    // Table of Component's Outputs indexed by name.
    std::map<std::string, SimTK::ClonePtr<AbstractOutput> > _outputsTable;

    // Underlying SimTK custom measure ComponentMeasure, which implements
    // the realizations in the subsystem by calling private concrete methods on
    // the Component. Every model component has one of these, allocated
    // in its extendAddToSystem() method, and placed in the System's default
    // subsystem.
    SimTK::ResetOnCopy<SimTK::MeasureIndex> _simTKcomponentIndex;

    // Keep fixed list of data member Components upon construction
    SimTK::Array_<SimTK::ClonePtr<Component> > _memberSubcomponents;
    // Hold onto adopted components
    SimTK::Array_<SimTK::ClonePtr<Component> > _adoptedSubcomponents;

    // Structure to hold modeling option information. Modeling options are
    // integers 0..maxOptionValue. At run time we keep them in a Simbody
    // discrete state variable that invalidates Model stage if changed.
    struct ModelingOptionInfo {
        ModelingOptionInfo() : maxOptionValue(-1) {}
        explicit ModelingOptionInfo(int maxOptVal) 
        :   maxOptionValue(maxOptVal) {}
        // Model
        int                             maxOptionValue;
        // System
        SimTK::DiscreteVariableIndex    index;
    };

    // Class for handling state variable added (allocated) by this Component
    class AddedStateVariable : public StateVariable {
        public:
        // Constructors
        AddedStateVariable() : StateVariable(),
            invalidatesStage(SimTK::Stage::Empty)  {}

        /** Convenience constructor for defining a Component added state variable */ 
        explicit AddedStateVariable(const std::string& name, //state var name
                        const Component& owner,       //owning component
                        SimTK::Stage invalidatesStage,//stage this variable invalidates
                        bool hide=false) : 
                    StateVariable(name, owner,
                            SimTK::SubsystemIndex(SimTK::InvalidIndex),
                            SimTK::InvalidIndex, hide), 
                        invalidatesStage(SimTK::Stage::Empty) {}

        //override virtual methods
        double getValue(const SimTK::State& state) const override;
        void setValue(SimTK::State& state, double value) const override;

        double getDerivative(const SimTK::State& state) const override;
        void setDerivative(const SimTK::State& state, double deriv) const override;

        private: // DATA
        // Changes in state variables trigger recalculation of appropriate cache 
        // variables by automatically invalidating the realization stage specified
        // upon allocation of the state variable.
        SimTK::Stage    invalidatesStage;
    };

    // Structure to hold related info about discrete variables 
    struct StateVariableInfo {
        StateVariableInfo() {}
        explicit StateVariableInfo(Component::StateVariable* sv, int order) :
        stateVariable(sv), order(order) {}

        // Need empty copy constructor because default compiler generated
        // will fail since it cannot copy a unique_ptr!
        StateVariableInfo(const StateVariableInfo&) {}
        // Now handle assignment by moving ownership of the unique pointer
        StateVariableInfo& operator=(const StateVariableInfo& svi) {
            if(this != &svi){
                //assignment has to be const but cannot swap const
                //want to keep unique pointer to guarantee no multiple reference
                //so use const_cast to swap under the covers
                StateVariableInfo* mutableSvi = const_cast<StateVariableInfo *>(&svi);
                stateVariable.swap(mutableSvi->stateVariable);
            }
            order = svi.order;
            return *this;
        }

        // State variable
        std::unique_ptr<Component::StateVariable> stateVariable;
        // order of allocation
        int order;
    };

    // Structure to hold related info about discrete variables 
    struct DiscreteVariableInfo {
        DiscreteVariableInfo() {}
        explicit DiscreteVariableInfo(SimTK::Stage invalidates)
        :   invalidatesStage(invalidates) {}
        // Model
        SimTK::Stage                    invalidatesStage;
        // System
        SimTK::DiscreteVariableIndex    index;
    };

    // Structure to hold related info about cache variables 
    struct CacheInfo {
        CacheInfo() {}
        CacheInfo(SimTK::AbstractValue* proto,
                  SimTK::Stage          dependsOn)
        :   prototype(proto), dependsOnStage(dependsOn) {}
        // Model
        SimTK::ClonePtr<SimTK::AbstractValue>   prototype;
        SimTK::Stage                            dependsOnStage;
        // System
        SimTK::CacheEntryIndex                  index;
    };

    // Map names of modeling options for the Component to their underlying
    // SimTK indices.
    // These are mutable here so they can ONLY be modified in extendAddToSystem().
    // This is not an API bug. The purpose of these maps is to automate the 
    // bookkeeping of component variables (state variables and cache entries) with 
    // their index in the computational system. The earliest time we have a valid 
    // index is when we ask the system to allocate the resources and that only
    // happens in extendAddToSystem. Furthermore, extendAddToSystem may not alter the Component
    // in any way that would effect its behavior- that is why it it const!
    // The setting of the variable indices is not in the public interface and is 
    // not polymorphic.

    mutable std::map<std::string, ModelingOptionInfo> _namedModelingOptionInfo;
    // Map names of continuous state variables of the Component to their 
    // underlying SimTK indices.
    mutable std::map<std::string, StateVariableInfo> _namedStateVariableInfo;
    // Map names of discrete variables of the Component to their underlying
    // SimTK indices.
    mutable std::map<std::string, DiscreteVariableInfo> _namedDiscreteVariableInfo;
    // Map names of cache entries of the Component to their individual 
    // cache information.
    mutable std::map<std::string, CacheInfo>            _namedCacheVariableInfo;
//==============================================================================
};  // END of class Component
//==============================================================================

// Implement methods for ComponentListIterator
/// ComponentListIterator<T> pre-increment operator, advances the iterator to
/// the next valid entry.
template <typename T>
ComponentListIterator<T>& ComponentListIterator<T>::operator++() {
    if (_node==nullptr)
        return *this;
    // If _node has children then successor is first child
    // move _node to point to it
    if (_node->_memberSubcomponents.size() > 0) {
        _node = _node->_memberSubcomponents[0].get();
    }
    else if (_node->_propertySubcomponents.size() > 0) {
        _node = _node->_propertySubcomponents[0].get();
    }
    else if (_node->_adoptedSubcomponents.size() > 0) {
        _node = _node->_adoptedSubcomponents[0].get();
    }
    // If processing a subtree under _root we stop when our successor is the same
    // as the successor of _root as this indicates we're leaving the _root's subtree.
    else if (_node->_nextComponent.get() == _root._nextComponent.get())
        _node = nullptr;
    else // move on to the next component we computed earlier for the full tree
        _node = _node->_nextComponent.get();
    advanceToNextValidComponent(); // make sure we have a _node of type T after advancing
    return *this;
}

/// Internal method to advance iterator to next valid component.
template <typename T>
void ComponentListIterator<T>::advanceToNextValidComponent() {
    // Advance _node to next valid (of type T) if needed
    // Similar logic to operator++ but applies _filter->isMatch()
    while (_node != nullptr && (dynamic_cast<const T*>(_node) == nullptr || 
                                !_filter.isMatch(*_node) || 
                                (_node == &_root))){
        if (_node->_memberSubcomponents.size() > 0) {
            _node = _node->_memberSubcomponents[0].get();
        }
        else if (_node->_propertySubcomponents.size() > 0) {
            _node = _node->_propertySubcomponents[0].get();
        }
        else if (_node->_adoptedSubcomponents.size() > 0) {
            _node = _node->_adoptedSubcomponents[0].get();
        }
        else {
            if (_node->_nextComponent.get() == _root._nextComponent.get()){ // end of subtree under _root
                _node = nullptr;
                continue;
            }
            _node = _node->_nextComponent.get();
        }
    }
    return;
}


template<class C>
void Connector<C>::findAndConnect(const Component& root) {
 
    const std::string& path = get_connectee_name();
    const C* comp = nullptr;

    try {
        if (path[0] == '/') { //absolute path name
            comp =  &root.template getComponent<C>(path);
        }
        else { // relative path name
            comp =  &getOwner().template getComponent<C>(path);
        }
    }
    catch (const ComponentNotFoundOnSpecifiedPath& ex) {
        std::cout << ex.getMessage() << std::endl;
        comp =  root.template findComponent<C>(path);
    }
    if (comp)
        connect(*comp);
    else
        OPENSIM_THROW(ComponentNotFoundOnSpecifiedPath,
            path,
            C::getClassName(),
            getName() );
}




} // end of namespace OpenSim

#endif // OPENSIM_COMPONENT_H_
<|MERGE_RESOLUTION|>--- conflicted
+++ resolved
@@ -623,44 +623,13 @@
                 << getConcreteClassName();
         throw Exception(msg.str(), __FILE__, __LINE__);
     }
-<<<<<<< HEAD
     
     AbstractInput& updInput(const std::string& name)
     {
         return *const_cast<AbstractInput *>(&getInput(name));
     }
 
-=======
-    /**
-    * Get a writable reference to an Input provided by this Component by name.
-    * You can use this method to connect the input to an output.
-    *
-    * @param name   the name of the Input
-    * @return       reference to the AbstractInput
-    */
-    AbstractInput& updInput(const std::string& name)
-    {
-        auto it = _inputsTable.find(name);
-
-        if (it != _inputsTable.end()) {
-            return it->second.updRef();
-        }
-        else {
-            std::string::size_type back = name.rfind("/");
-            std::string prefix = name.substr(0, back);
-            std::string inName = name.substr(back + 1, name.length() - back);
-
-            const Component* found = findComponent(prefix);
-            if (found)
-                return const_cast<Component*>(found)->updInput(inName);
-        }
-        std::stringstream msg;
-        msg << "Component::getInput: ERR- no input '" << name << "' found.\n "
-                << "for component '" << getName() << "' of type "
-                << getConcreteClassName();
-        throw Exception(msg.str(), __FILE__, __LINE__);
-    }
-    
+
     /**
     * Get a concrete Input that you can direclty ask for its values.
     * @param name   the name of the Input
@@ -671,7 +640,6 @@
     const Input<T>& getInput(const std::string& name) const {
         return dynamic_cast<const Input<T>&>(getInput(name));
     }
->>>>>>> f1ceed38
 
     /**
     * Get the Output provided by this Component by name.
@@ -732,12 +700,12 @@
             }
         }
         
-        std::stringstream msg;
+            std::stringstream msg;
         msg << "Component::getOutput: ERR-  no output '" << name << "' found.\n "
-        << "for component '" << getName() << "' of type "
-        << getConcreteClassName();
-        throw Exception(msg.str(), __FILE__, __LINE__);
-    }
+            << "for component '" << getName() << "' of type "
+            << getConcreteClassName();
+            throw Exception(msg.str(), __FILE__, __LINE__);
+        }
 
     /** An iterator to traverse all the Outputs of this component, pointing at the
     * first Output. This can be used in a loop as such:
@@ -808,20 +776,20 @@
     * @return T         const Input value
     */
     template<typename T> const T&
-    getInputValue(const SimTK::State& state, const std::string& name) const {
+        getInputValue(const SimTK::State& state, const std::string& name) const {
         // get the input and check if it is connected.
         const AbstractInput& in = getInput(name);
         // TODO could maybe remove this check and have the Input do it. Or,
         // here, we could catch Input's exception and give a different message.
         if (in.isConnected()){
             return (Input<T>::downcast(in)).getValue(state);
-        }
+            }
         else{
-            std::stringstream msg;
+        std::stringstream msg;
             msg << "Component::getInputValue: ERR- input '" << name << "' not connected.\n "
                 << "for component '" << getName() << "' of type "<< getConcreteClassName();
-            throw Exception(msg.str(), __FILE__, __LINE__);
-        }
+        throw Exception(msg.str(), __FILE__, __LINE__);
+    }
     }
 
     /**
@@ -2042,7 +2010,7 @@
         
         for (auto& it : _inputsTable) {
             it.second->setOwner(*this);
-        }
+    }
     }
 
 protected:
