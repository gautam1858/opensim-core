--- conflicted
+++ resolved
@@ -245,13 +245,6 @@
     // End of System Creation and Access Methods.
     //@} 
 
-<<<<<<< HEAD
-    /** Satisfy the general Component interface, but this is not part of the
-	  * ModelComponent interface. ModelComponent::connect() ensures that
-	  * connectToModel() on ModelComponent subcomponents are invoked. **/
-    void connect(Component& root) FINAL_11;
-=======
->>>>>>> cd131323
 
 private:
     /** Satisfy the general Component interface, but this is not part of the
@@ -259,7 +252,7 @@
     * extendConnectToModel() on ModelComponent subcomponents are invoked. **/
     void extendConnect(Component& root) FINAL_11;
 
-    const SimTK::DefaultSystemSubsystem& getDefaultSubsystem() const;
+	const SimTK::DefaultSystemSubsystem& getDefaultSubsystem() const;
     const SimTK::DefaultSystemSubsystem& updDefaultSubsystem();
 
     // Clear out all the data fields in the base class. There should be one
