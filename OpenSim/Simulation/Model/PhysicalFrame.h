--- conflicted
+++ resolved
@@ -61,18 +61,11 @@
     of the PhysicalFrame. This is an itermediate solution as we integrate Frames 
     use into the OpenSim API. These properties should be their own components with
     Connectors to the PhysicalFrames they attach to. This must be addressed prior
-<<<<<<< HEAD
     to OpenSim 4.0 release. - aseth
-    */
-    OpenSim_DECLARE_UNNAMED_PROPERTY(VisibleObject,
-        "For visualization in the Simbody visualizer or OpenSim GUI."
-        "This property used to be a member of Body but was moved up with "
-        "the introduction of Frames.");
-
-=======
-    to OpenSim 4.0 release. - aseth */
-    /**@{**/
->>>>>>> 53cf6f4c
+
+    Note: VisibleObject was removed from this class by @aymanhab via PR #417.
+                                                            -@chrisdembia
+    */
     OpenSim_DECLARE_UNNAMED_PROPERTY(WrapObjectSet,
         "Set of wrap objects fixed to this body that GeometryPaths can wrap over."
         "This property used to be a member of Body but was moved up with "
