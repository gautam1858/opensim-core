--- conflicted
+++ resolved
@@ -155,19 +155,6 @@
             static_cast<ModelComponent&>(Set<T>::get(i)).connectToModel(model);
         }
         Set<T>::setupGroups(); // make sure group members are populated
-<<<<<<< HEAD
-    }
-
-    /**
-     * Invoke addToSystem() on each element of the Set.
-     * @see ModelComponent::addToSystem()
-     */
-    virtual void invokeAddToSystem(SimTK::MultibodySystem& system) const
-    {
-        for (int i = 0; i < Set<T>::getSize(); i++)
-            static_cast<const ModelComponent&>(Set<T>::get(i)).addToSystem(system);
-=======
->>>>>>> b5672d1b
     }
 
     /**
