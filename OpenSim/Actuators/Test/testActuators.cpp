--- conflicted
+++ resolved
@@ -277,11 +277,8 @@
 	//model->addProbe(powerProbe);
 
 	model->print("TestTorqueActuatorModel.osim");
-<<<<<<< HEAD
 	model->setUseVisualizer(false);
-=======
-	model->setUseVisualizer(true);
->>>>>>> f3c261a2
+
 	// get a new system and state to reflect additions to the model
 	state = model->initSystem();
 
