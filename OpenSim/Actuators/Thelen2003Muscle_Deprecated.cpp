/* -------------------------------------------------------------------------- *
 *                 OpenSim:  Thelen2003Muscle_Deprecated.cpp                  *
 * -------------------------------------------------------------------------- *
 * The OpenSim API is a toolkit for musculoskeletal modeling and simulation.  *
 * See http://opensim.stanford.edu and the NOTICE file for more information.  *
 * OpenSim is developed at Stanford University and supported by the US        *
 * National Institutes of Health (U54 GM072970, R24 HD065690) and by DARPA    *
 * through the Warrior Web program.                                           *
 *                                                                            *
 * Copyright (c) 2005-2012 Stanford University and the Authors                *
 *                                                                            *
 * Licensed under the Apache License, Version 2.0 (the "License"); you may    *
 * not use this file except in compliance with the License. You may obtain a  *
 * copy of the License at http://www.apache.org/licenses/LICENSE-2.0.         *
 *                                                                            *
 * Unless required by applicable law or agreed to in writing, software        *
 * distributed under the License is distributed on an "AS IS" BASIS,          *
 * WITHOUT WARRANTIES OR CONDITIONS OF ANY KIND, either express or implied.   *
 * See the License for the specific language governing permissions and        *
 * limitations under the License.                                             *
 * -------------------------------------------------------------------------- */

//==============================================================================
// INCLUDES
//==============================================================================
#include "Thelen2003Muscle_Deprecated.h"
#include <OpenSim/Common/SimmMacros.h>
#include <OpenSim/Common/DebugUtilities.h>
#include <OpenSim/Simulation/Model/Model.h>

//==============================================================================
// STATICS
//==============================================================================
using namespace std;
using namespace OpenSim;

//==============================================================================
// CONSTRUCTOR(S) AND DESTRUCTOR
//==============================================================================
//_____________________________________________________________________________
/**
 * Default constructor.
 */
Thelen2003Muscle_Deprecated::Thelen2003Muscle_Deprecated()
{
    constructProperties();
}

//_____________________________________________________________________________
/**
 * Constructor.
 */
Thelen2003Muscle_Deprecated::Thelen2003Muscle_Deprecated
   (const std::string& name, double maxIsometricForce,
    double optimalFiberLength, double tendonSlackLength,
    double pennationAngle) 
:   Super()
{
    constructProperties();

    setName(name);
    setMaxIsometricForce(maxIsometricForce);
    setOptimalFiberLength(optimalFiberLength);
    setTendonSlackLength(tendonSlackLength);
    setPennationAngleAtOptimalFiberLength(pennationAngle);
}


//_____________________________________________________________________________
// Allocate and initialize properties.
void Thelen2003Muscle_Deprecated::constructProperties()
{
    constructProperty_activation_time_constant(0.01);
    constructProperty_deactivation_time_constant(0.04);
    constructProperty_Vmax(10.0);
    constructProperty_Vmax0(5.0);
    constructProperty_FmaxTendonStrain(0.033);
    constructProperty_FmaxMuscleStrain(0.6);
    constructProperty_KshapeActive(0.5);
    constructProperty_KshapePassive(4.0);
    constructProperty_damping(0.05);
    constructProperty_Af(0.3);
    constructProperty_Flen(1.8);
}


//==============================================================================
// GET
//==============================================================================

//==============================================================================
// COMPUTATION
//==============================================================================
//_____________________________________________________________________________
/**
 * Compute the actuation for the muscle. This function assumes
 * that computeDerivatives has already been called.
 *
 * This function is based on muscle_deriv_func9 from derivs.c (old pipeline code)
 */
double Thelen2003Muscle_Deprecated::
computeActuation(const SimTK::State& s) const
{
    double tendonForce;
    double passiveForce;
    double activationDeriv;
    double fiberLengthDeriv;

    double norm_tendon_length, ca;
    double norm_muscle_tendon_length, pennation_angle;
    double excitation = getExcitation(s);

    /* Normalize the muscle states */
    double activation = getActivation(s);
    double normFiberLength = getFiberLength(s) / _optimalFiberLength;

    // Maximum contraction velocity is an activation scaled value
    double Vmax = getVmax();
    if (activation < 1.0) {
        Vmax = getVmax0() + activation*(Vmax-getVmax0());
    }
    Vmax = Vmax*_optimalFiberLength;

    /* Compute normalized muscle state derivatives */
    if (excitation >= activation) {
        activationDeriv = (excitation - activation) / getActivationTimeConstant();
    } else {
        activationDeriv = (excitation - activation) / getDeactivationTimeConstant();
    }

    pennation_angle = calcPennation( normFiberLength, 1.0, _pennationAngleAtOptimal);
    ca = cos(pennation_angle);

    norm_muscle_tendon_length = getLength(s) / _optimalFiberLength;
    norm_tendon_length = norm_muscle_tendon_length - normFiberLength * ca;

    tendonForce = calcTendonForce(s,norm_tendon_length);
    passiveForce = calcPassiveForce(s,normFiberLength);
    double activeForce = calcActiveForce(s,normFiberLength);

    // NOTE: SimmZajacMuscle has this check, but Darryl's muscle didn't seem to
    // if (activeForce < 0.0) activeForce = 0.0;

    /* If pennation equals 90 degrees, fiber length equals muscle width and fiber
    * velocity goes to zero.  Pennation will stay at 90 until tendon starts to
    * pull, then "stiff tendon" approximation is used to calculate approximate
    * fiber velocity.
    */
    if (EQUAL_WITHIN_ERROR(ca, 0.0)) {
      if (EQUAL_WITHIN_ERROR(tendonForce, 0.0)) {
          fiberLengthDeriv = 0.0;
            // ms->fiber_velocity = 0.0;
      } else {
         double h = norm_muscle_tendon_length - _tendonSlackLength;
         double w = _optimalFiberLength * sin(_pennationAngleAtOptimal);
         double new_fiber_length = sqrt(h*h + w*w) / _optimalFiberLength;
            double new_pennation_angle = calcPennation( new_fiber_length, 1.0, _pennationAngleAtOptimal);
         double new_ca = cos(new_pennation_angle);
         fiberLengthDeriv = getLengtheningSpeed(s) / (Vmax * new_ca);
        }
    } else {

        double velocity_dependent_force = tendonForce / ca - passiveForce;
    //  if (velocity_dependent_force < 0.0)  velocity_dependent_force = 0.0;

        fiberLengthDeriv = calcFiberVelocity(s,activation,activeForce,velocity_dependent_force);
    }


    /* Un-normalize the muscle state derivatives and forces. */
    /* Note: Do not need to Un-Normalize activation dynamics equation since activation, deactivation parameters
     specified in muscle file are now independent of time scale */

    setActivationDeriv(s, activationDeriv );
    setFiberLengthDeriv(s, fiberLengthDeriv * Vmax );

    tendonForce = tendonForce *  _maxIsometricForce;
<<<<<<< HEAD
    setForce(s, tendonForce);
=======
    setActuation(s, tendonForce);
>>>>>>> b5672d1b
    setTendonForce(s, tendonForce);
    setPassiveForce( s, passiveForce * _maxIsometricForce);

    //cout << "ThelenMuscle computeActuation " << getName() << "  t=" << s.getTime() << " force = " << tendonForce << endl;

    return( tendonForce );
}

//_____________________________________________________________________________
/**
 * From cmg_dt.c - calc_tendon_force_dt
 *
 * CALC_TENDON_FORCE_DT: this routine calculates the force in tendon by finding
 * tendon strain and using it in an exponential function (JBME 2003 - Thelen)
 * FmaxTendonStrain - Function is parameterized by the tendon strain due to maximum isometric muscle force
 *     This should be specified as a dynamic parameter in the muscle file
 *
 * @param aNormTendonLength Normalized length of the tendon.
 * @return The force in the tendon.
 */
double Thelen2003Muscle_Deprecated::
calcTendonForce(const SimTK::State& s, double aNormTendonLength) const
{
    double norm_resting_length = _tendonSlackLength / _optimalFiberLength;
    double tendon_strain =  (aNormTendonLength - norm_resting_length) / norm_resting_length;

    double KToe = 3;
    double ToeStrain = 0.609*getFmaxTendonStrain();
    double ToeForce = 0.333333;
    double klin = 1.712/getFmaxTendonStrain();

    double tendon_force;
    if (tendon_strain>ToeStrain)
        tendon_force = klin*(tendon_strain-ToeStrain)+ToeForce;
    else if (tendon_strain>0) 
        tendon_force = ToeForce*(exp(KToe*tendon_strain/ToeStrain)-1.0)/(exp(KToe)-1);
    else
        tendon_force=0.;

    // Add on a small stiffness so that tendon never truly goes slack for non-zero tendon lengths
    tendon_force+=0.001*(1.+tendon_strain);

    return tendon_force;
}

//_____________________________________________________________________________
/**
 * From gmc.dt.c - calc_passive_fiber_force_dt
 *
 * CALC_PASSIVE_FIBER_FORCE_DT: written by Darryl Thelen
 * this routine calculates the passive force in the muscle fibers using
 * an exponential-linear function instead of cubic splines.
 * It always returns a non-zero force for all muscle lengths
 * This equation is parameterized using the following dynamic parameters
 * which must be specified in the muscle file
 * Dynamic Parameters:
 *   FmaxMuscleStrain - passive muscle strain due to the application of 
 *                      maximum isometric muscle force
 *   KshapePassive - exponential shape factor
 *
 *  The normalized force due to passive stretch is given by
 *  For L < (1+maxStrain)*Lo
 *      f/f0 = exp(ks*(L-1)/maxStrain) / exp(ks)
 *
 * @param aNormFiberLength Normalized length of the muscle fiber.
 * @return The passive force in the muscle fibers.
 */
double Thelen2003Muscle_Deprecated::
calcPassiveForce(const SimTK::State& s, double aNormFiberLength) const
{
    double passive_force;

    if (aNormFiberLength>(1+getFmaxMuscleStrain())) { // Switch to a linear model at large forces
        double slope=(getKshapePassive()/getFmaxMuscleStrain())*(exp(getKshapePassive()*(1.0+getFmaxMuscleStrain()-1.0)/getFmaxMuscleStrain())) / (exp(getKshapePassive()));
        passive_force=1.0+slope*(aNormFiberLength-(1.0+getFmaxMuscleStrain()));
    }
    else
        passive_force = (exp(getKshapePassive()*(aNormFiberLength-1.0)/getFmaxMuscleStrain())) / (exp(getKshapePassive()));

    return passive_force;
}

//_____________________________________________________________________________
/**
 * From gmc.dt.c - calc_active_force_dt
 *
 * CALC_ACTIVE_FORCE_DT: this routine calculates the active component of force
 * in the muscle fibers. It uses the current fiber length to interpolate the
 * active force-length curve - described by Gaussian curve as in Thelen, JBME 2003
 * *
 * @param aNormFiberLength Normalized length of the muscle fiber.
 * @return The active force in the muscle fibers.
 */
double Thelen2003Muscle_Deprecated::
calcActiveForce(const SimTK::State& s, double aNormFiberLength) const
{
    double x=-(aNormFiberLength-1.)*(aNormFiberLength-1.)/getKshapeActive();
    return exp(x);
}

//_____________________________________________________________________________
/**
 * From gmc_dt.c - calc_norm_fiber_velocity_dt
 *
 * CALC_NORM_FIBER_VELOCITY_DT: written by Darryl Thelen
 * this routine calculates the normalized fiber velocity (scaled to Vmax) by inverting the
 * muscle force-velocity-activation relationship (Thelen, JBME 2003)
 * This equation is parameterized using the following dynamic parameters
 * which must be specified in the muscle file
 * Dynamic Parameters:
 *   damping - normalized passive damping in parallel with contractile element
 *   Af - velocity shape factor from Hill's equation
 *   Flen   - Maximum normalized force when muscle is lengthening
 *
 * @param aActivation Activation of the muscle.
 * @param aActiveForce Active force in the muscle fibers.
 * @param aVelocityDependentForce Force value that depends on fiber velocity.
 * @return The velocity of the muscle fibers.
 */
double Thelen2003Muscle_Deprecated::
calcFiberVelocity(const SimTK::State& s, double aActivation, double aActiveForce, double aVelocityDependentForce) const
{
    double epsilon=1.e-6;

    // Don't allow zero activation
    if (aActivation<epsilon) 
        aActivation=epsilon;

    double Fa = aActivation*aActiveForce;
    double Fv = aVelocityDependentForce;

    double norm_fiber_velocity;
    if (Fv<Fa) {        // Muscle shortening
        if (Fv<0) { // Extend the force-velocity curve for negative forces using linear extrapolation
            double F0=0;
            double b=Fa+F0/getAf();
            double fv0 = (F0-Fa)/(b+getDamping());
            double F1=epsilon;
            b=Fa+F1/getAf();
            double fv1 = (F1-Fa)/(b+getDamping());
            b = (F1-F0)/(fv1-fv0);
            norm_fiber_velocity = fv0 + (Fv-F0)/b;
        }
        else {
            double b=Fa+Fv/getAf();
            norm_fiber_velocity = (Fv-Fa)/(b+getDamping());
        }
    }
    else if (Fv<(.95*Fa*getFlen())) {
        double b=(2+2./getAf())*(Fa*getFlen()-Fv)/(getFlen()-1.);
        norm_fiber_velocity = (Fv-Fa)/(b+getDamping());
    }
    else {  // Extend the force-velocity curve for forces that exceed maximum using linear extrapolation
        double F0=.95*Fa*getFlen();
        double b=(2+2./getAf())*(Fa*getFlen()-F0)/(getFlen()-1.);
        double fv0 = (F0-Fa)/(b+getDamping());
        double F1=(.95+epsilon)*Fa*getFlen();
        b=(2+2./getAf())*(Fa*getFlen()-F1)/(getFlen()-1.);
        double fv1 = (F1-Fa)/(b+getDamping());
        b = (fv1-fv0)/(F1-F0);
        norm_fiber_velocity = fv0 + b*(Fv-F0);
    }

    return norm_fiber_velocity;
}

//_____________________________________________________________________________
/**
 * Find the force produced by an actuator (the musculotendon unit), assuming
 * static equilibrium. Using the total muscle-tendon length, it finds the
 * fiber and tendon lengths so that the forces in each match. This routine
 * takes pennation angle into account, so its definition of static equilibrium
 * is when tendon_force = fiber_force * cos(pennation_angle). This funcion
 * will modify the object's values for length, fiberLength, activeForce, 
 * and passiveForce.
 *
 * @param aActivation Activation of the muscle.
 * @return The isometric force in the muscle.
 */
double Thelen2003Muscle_Deprecated::
computeIsometricForce(SimTK::State& s, double aActivation) const
{
#define MAX_ITERATIONS 100
#define ERROR_LIMIT 0.01

   int i;
   double length,tendon_length, fiber_force, tmp_fiber_length, min_tendon_stiffness;
   double cos_factor, fiber_stiffness;
   double old_fiber_length, length_change, tendon_stiffness, percent;
   double error_force = 0.0, old_error_force, tendon_force, norm_tendon_length;
   double passiveForce;
   double fiberLength;

   if (_optimalFiberLength < ROUNDOFF_ERROR) {
<<<<<<< HEAD
      setStateVariable(s, STATE_FIBER_LENGTH_NAME, 0.0);
        setPassiveForce(s, 0.0);
      setForce(s, 0.0);
=======
      setStateVariableValue(s, STATE_FIBER_LENGTH_NAME, 0.0);
        setPassiveForce(s, 0.0);
      setActuation(s, 0.0);
>>>>>>> b5672d1b
      setTendonForce(s, 0.0);
      return 0.0;
   }

    length = getLength(s);

   // Make first guess of fiber and tendon lengths. Make fiber length equal to
   // optimal_fiber_length so that you start in the middle of the active+passive
   // force-length curve. Muscle_width is the width, or thickness, of the
   // muscle-tendon unit. It is the shortest allowable fiber length because if
   // the muscle-tendon length is very short, the pennation angle will be 90
   // degrees and the fibers will be vertical (assuming the tendon is horizontal).
   // When this happens, the fibers are as long as the muscle is wide.
   // If the resting tendon length is zero, then set the fiber length equal to
   // the muscle tendon length / cosine_factor, and find its force directly.

   double muscle_width = _optimalFiberLength * sin(_pennationAngleAtOptimal);

    if (_tendonSlackLength < ROUNDOFF_ERROR) {
        tendon_length = 0.0;
        cos_factor = cos(atan(muscle_width / length));
        fiberLength = length / cos_factor;

        double activeForce = calcActiveForce(s, fiberLength / _optimalFiberLength)  * aActivation;
        if (activeForce < 0.0) activeForce = 0.0;

        passiveForce = calcPassiveForce(s, fiberLength / _optimalFiberLength);
        if (passiveForce < 0.0) passiveForce = 0.0;

        setPassiveForce(s, passiveForce );
<<<<<<< HEAD
        setStateVariable(s, STATE_FIBER_LENGTH_NAME, fiberLength);
        tendon_force = (activeForce + passiveForce) * _maxIsometricForce * cos_factor;
        setForce(s, tendon_force);
=======
        setStateVariableValue(s, STATE_FIBER_LENGTH_NAME, fiberLength);
        tendon_force = (activeForce + passiveForce) * _maxIsometricForce * cos_factor;
        setActuation(s, tendon_force);
>>>>>>> b5672d1b
        setTendonForce(s, tendon_force);
        return tendon_force;
   } else if (length < _tendonSlackLength) {
        setPassiveForce(s, 0.0);
<<<<<<< HEAD
      setStateVariable(s, STATE_FIBER_LENGTH_NAME, muscle_width);
=======
      setStateVariableValue(s, STATE_FIBER_LENGTH_NAME, muscle_width);
>>>>>>> b5672d1b
      _model->getMultibodySystem().realize(s, SimTK::Stage::Velocity);
      setActuation(s, 0.0);
      setTendonForce(s, 0.0);
      return 0.0;
   } else {
      fiberLength = _optimalFiberLength;
      cos_factor = cos(calcPennation( fiberLength, _optimalFiberLength,  _pennationAngleAtOptimal ));  
      tendon_length = length - fiberLength * cos_factor;

      /* Check to make sure tendon is not shorter than its slack length. If it
       * is, set the length to its slack length and re-compute fiber length.
       */

      if (tendon_length < _tendonSlackLength) {
         tendon_length = _tendonSlackLength;
         cos_factor = cos(atan(muscle_width / (length - tendon_length)));
         fiberLength = (length - tendon_length) / cos_factor;
         if (fiberLength < muscle_width)
           fiberLength = muscle_width;
      }

   }

   // Muscle-tendon force is found using an iterative method. First, you guess
   // the length of the muscle fibers and the length of the tendon, and
   // calculate their respective forces. If the forces match (are within
   // ERROR_LIMIT of each other), stop; else change the length guesses based
   // on the error and try again.
   for (i = 0; i < MAX_ITERATIONS; i++) {
        double activeForce = calcActiveForce(s, fiberLength/ _optimalFiberLength) * aActivation;
      if( activeForce <  0.0) activeForce = 0.0;

      passiveForce =  calcPassiveForce(s, fiberLength / _optimalFiberLength);
      if (passiveForce < 0.0) passiveForce = 0.0;

      fiber_force = (activeForce + passiveForce) * _maxIsometricForce * cos_factor;

      norm_tendon_length = tendon_length / _optimalFiberLength;
      tendon_force = calcTendonForce(s, norm_tendon_length) * _maxIsometricForce;
<<<<<<< HEAD
        setForce(s, tendon_force);
=======
        setActuation(s, tendon_force);
>>>>>>> b5672d1b
        setTendonForce(s, tendon_force);

      old_error_force = error_force;
 
      error_force = tendon_force - fiber_force;

      if (DABS(error_force) <= ERROR_LIMIT) // muscle-tendon force found!
         break;

      if (i == 0)
         old_error_force = error_force;

      if (DSIGN(error_force) != DSIGN(old_error_force)) {
         percent = DABS(error_force) / (DABS(error_force) + DABS(old_error_force));
         tmp_fiber_length = old_fiber_length;
         old_fiber_length = fiberLength;
         fiberLength = fiberLength + percent * (tmp_fiber_length - fiberLength);
      } else {
         // Estimate the stiffnesses of the tendon and the fibers. If tendon
         // stiffness is too low, then the next length guess will overshoot
         // the equilibrium point. So we artificially raise it using the
         // normalized muscle force. (_activeForce+_passiveForce) is the
         // normalized force for the current fiber length, and we assume that
         // the equilibrium length is close to this current length. So we want
         // to get force = (_activeForce+_passiveForce) from the tendon as well.
         // We hope this will happen by setting the tendon stiffness to
         // (_activeForce+_passiveForce) times its maximum stiffness.
            double tendon_elastic_modulus = 1200.0;
            double tendon_max_stress = 32.0;

         tendon_stiffness = calcTendonForce(s, norm_tendon_length) *
                _maxIsometricForce / _tendonSlackLength;

         min_tendon_stiffness = (activeForce + passiveForce) *
             tendon_elastic_modulus * _maxIsometricForce /
             (tendon_max_stress * _tendonSlackLength);

         if (tendon_stiffness < min_tendon_stiffness)
            tendon_stiffness = min_tendon_stiffness;

         fiber_stiffness = _maxIsometricForce / _optimalFiberLength *
            (calcActiveForce(s, fiberLength / _optimalFiberLength)  +
            calcPassiveForce(s, fiberLength / _optimalFiberLength));

         // determine how much the fiber and tendon lengths have to
         // change to make the error_force zero. But don't let the
          // length change exceed half the optimal fiber length because
          // that's too big a change to make all at once.
         length_change = fabs(error_force/(fiber_stiffness / cos_factor + tendon_stiffness));

         if (fabs(length_change / _optimalFiberLength) > 0.5)
            length_change = 0.5 * _optimalFiberLength;

         // now change the fiber length depending on the sign of the error
         // and the sign of the fiber stiffness (which equals the sign of
         // the slope of the muscle's force-length curve).
         old_fiber_length = fiberLength;

         if (error_force > 0.0)
             fiberLength += length_change;
         else
             fiberLength -= length_change;


      }
      cos_factor = cos(calcPennation(fiberLength, _optimalFiberLength, _pennationAngleAtOptimal ));
      tendon_length = length - fiberLength * cos_factor;

      // Check to make sure tendon is not shorter than its slack length. If it is,
      // set the length to its slack length and re-compute fiber length.
      if (tendon_length < _tendonSlackLength) {
         tendon_length = _tendonSlackLength;
         cos_factor = cos(atan(muscle_width / (length - tendon_length)));
         fiberLength = (length - tendon_length) / cos_factor ;
      }
    }

    setPassiveForce(s, passiveForce );
    _model->getMultibodySystem().realize(s, SimTK::Stage::Position);
<<<<<<< HEAD
    setStateVariable(s, STATE_FIBER_LENGTH_NAME,  fiberLength);
=======
    setStateVariableValue(s, STATE_FIBER_LENGTH_NAME,  fiberLength);
>>>>>>> b5672d1b

//cout << "ThelenMuscle computeIsometricForce " << getName() << "  t=" << s.getTime() << " force = " << tendon_force << endl;

   return tendon_force;
}<|MERGE_RESOLUTION|>--- conflicted
+++ resolved
@@ -175,11 +175,7 @@
     setFiberLengthDeriv(s, fiberLengthDeriv * Vmax );
 
     tendonForce = tendonForce *  _maxIsometricForce;
-<<<<<<< HEAD
-    setForce(s, tendonForce);
-=======
     setActuation(s, tendonForce);
->>>>>>> b5672d1b
     setTendonForce(s, tendonForce);
     setPassiveForce( s, passiveForce * _maxIsometricForce);
 
@@ -374,15 +370,9 @@
    double fiberLength;
 
    if (_optimalFiberLength < ROUNDOFF_ERROR) {
-<<<<<<< HEAD
-      setStateVariable(s, STATE_FIBER_LENGTH_NAME, 0.0);
-        setPassiveForce(s, 0.0);
-      setForce(s, 0.0);
-=======
       setStateVariableValue(s, STATE_FIBER_LENGTH_NAME, 0.0);
         setPassiveForce(s, 0.0);
       setActuation(s, 0.0);
->>>>>>> b5672d1b
       setTendonForce(s, 0.0);
       return 0.0;
    }
@@ -413,24 +403,14 @@
         if (passiveForce < 0.0) passiveForce = 0.0;
 
         setPassiveForce(s, passiveForce );
-<<<<<<< HEAD
-        setStateVariable(s, STATE_FIBER_LENGTH_NAME, fiberLength);
-        tendon_force = (activeForce + passiveForce) * _maxIsometricForce * cos_factor;
-        setForce(s, tendon_force);
-=======
         setStateVariableValue(s, STATE_FIBER_LENGTH_NAME, fiberLength);
         tendon_force = (activeForce + passiveForce) * _maxIsometricForce * cos_factor;
         setActuation(s, tendon_force);
->>>>>>> b5672d1b
         setTendonForce(s, tendon_force);
         return tendon_force;
    } else if (length < _tendonSlackLength) {
         setPassiveForce(s, 0.0);
-<<<<<<< HEAD
-      setStateVariable(s, STATE_FIBER_LENGTH_NAME, muscle_width);
-=======
       setStateVariableValue(s, STATE_FIBER_LENGTH_NAME, muscle_width);
->>>>>>> b5672d1b
       _model->getMultibodySystem().realize(s, SimTK::Stage::Velocity);
       setActuation(s, 0.0);
       setTendonForce(s, 0.0);
@@ -470,11 +450,7 @@
 
       norm_tendon_length = tendon_length / _optimalFiberLength;
       tendon_force = calcTendonForce(s, norm_tendon_length) * _maxIsometricForce;
-<<<<<<< HEAD
-        setForce(s, tendon_force);
-=======
         setActuation(s, tendon_force);
->>>>>>> b5672d1b
         setTendonForce(s, tendon_force);
 
       old_error_force = error_force;
@@ -554,11 +530,7 @@
 
     setPassiveForce(s, passiveForce );
     _model->getMultibodySystem().realize(s, SimTK::Stage::Position);
-<<<<<<< HEAD
-    setStateVariable(s, STATE_FIBER_LENGTH_NAME,  fiberLength);
-=======
     setStateVariableValue(s, STATE_FIBER_LENGTH_NAME,  fiberLength);
->>>>>>> b5672d1b
 
 //cout << "ThelenMuscle computeIsometricForce " << getName() << "  t=" << s.getTime() << " force = " << tendon_force << endl;
 
