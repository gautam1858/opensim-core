#ifndef OPENSIM_POINT_TO_POINT_ACTUATOR_H_
#define OPENSIM_POINT_TO_POINT_ACTUATOR_H_
/* -------------------------------------------------------------------------- *
 *                      OpenSim:  PointToPointActuator.h                      *
 * -------------------------------------------------------------------------- *
 * The OpenSim API is a toolkit for musculoskeletal modeling and simulation.  *
 * See http://opensim.stanford.edu and the NOTICE file for more information.  *
 * OpenSim is developed at Stanford University and supported by the US        *
 * National Institutes of Health (U54 GM072970, R24 HD065690) and by DARPA    *
 * through the Warrior Web program.                                           *
 *                                                                            *
 * Copyright (c) 2005-2012 Stanford University and the Authors                *
 * Author(s): Matt S. DeMers                                                  *
 *                                                                            *
 * Licensed under the Apache License, Version 2.0 (the "License"); you may    *
 * not use this file except in compliance with the License. You may obtain a  *
 * copy of the License at http://www.apache.org/licenses/LICENSE-2.0.         *
 *                                                                            *
 * Unless required by applicable law or agreed to in writing, software        *
 * distributed under the License is distributed on an "AS IS" BASIS,          *
 * WITHOUT WARRANTIES OR CONDITIONS OF ANY KIND, either express or implied.   *
 * See the License for the specific language governing permissions and        *
 * limitations under the License.                                             *
 * -------------------------------------------------------------------------- */

/*
 * Author: Matt DeMers
 */

#include <OpenSim/Actuators/osimActuatorsDLL.h>
#include <OpenSim/Simulation/Model/Actuator.h>

namespace OpenSim { 

class Body;
class Model;

//=============================================================================
//                     POINT TO POINT ACTUATOR
//=============================================================================
/**
 * A class that implements a force actuator acting between two points on two bodies.
 * The direction of the force is along the line between the points, with a positive
 * value acting to exapnd the distance between them.  This actuator has no states; 
 * the control is simply the force to be applied to the model.
 *
 * @author Matt DeMers
 */
class OSIMACTUATORS_API PointToPointActuator : public ScalarActuator {
    OpenSim_DECLARE_CONCRETE_OBJECT(PointToPointActuator, ScalarActuator);
public:
//==============================================================================
// PROPERTIES
//==============================================================================
    /** @name Property declarations 
    These are the serializable properties associated with this class. **/
    /**@{**/
    OpenSim_DECLARE_OPTIONAL_PROPERTY(bodyA, std::string,
        "Name of Body to which the point-to-point actuator is applied.");
    OpenSim_DECLARE_OPTIONAL_PROPERTY(bodyB, std::string,
        "Name of Body to which the equal and opposite force is applied.");
    /** The default is points_are_global=false. **/
    OpenSim_DECLARE_PROPERTY(points_are_global, bool, 
        "Interpret points in Ground frame if true; otherwise, corresponding "
        "body's frame.");
    /** The default location for pointA is bodyA's origin. **/
    OpenSim_DECLARE_PROPERTY(pointA, SimTK::Vec3,
        "Point of application on body A.");
    /** The default location for pointB is bodyB's origin. **/
    OpenSim_DECLARE_PROPERTY(pointB, SimTK::Vec3,
        "Point of application on body B.");
    /** The default for optimal force is 1. **/
    OpenSim_DECLARE_PROPERTY(optimal_force, double,
        "The maximum force produced by this actuator when fully activated.");
    /**@}**/

//==============================================================================
// PUBLIC METHODS
//==============================================================================
    /** Default constructor leaves body names unspecified. **/
    PointToPointActuator();
    /** Construct with specified body names. **/
    PointToPointActuator(const std::string& bodyNameA, 
                         const std::string& bodyNameB);
    
    /** Set the 'pointA' property to the supplied value; frame is interpreted
    according to the 'points_are_global' property. **/
    void setPointA(const SimTK::Vec3& pointAPos) 
    {   set_pointA(pointAPos); } ;
    /** Return the current value of the 'pointA' property. **/
    const SimTK::Vec3& getPointA() const 
    {   return get_pointA(); };
    /** Set the 'pointB' property to the supplied value; frame is interpreted
    according to the 'points_are_global' property. **/
    void setPointB(const SimTK::Vec3& pointBPos) 
    {   set_pointB(pointBPos); } ;
    /** Return the current value of the 'pointB' property. **/
    const SimTK::Vec3& getPointB() const 
    {   return get_pointB(); };

    /** Set the 'points_are_global' property that determines how to interpret
    the 'pointA' and 'pointB' location vectors: if not global (Ground frame) 
    then they are in the local frame of 'bodyA' and 'bodyB' respectively. **/
    void setPointsAreGlobal(bool isGlobal) 
    {   set_points_are_global(isGlobal); };
    /** Return the current value of the 'points_are_global' property. **/
    bool getPointsAreGlobal() const
    {   return get_points_are_global(); };

    /** Set the 'optimal_force' property. **/
    void setOptimalForce(double optimalForce)
    {   set_optimal_force(optimalForce); }
    /** Get the current value of the 'optimal_force' property. **/
    double getOptimalForce() const override // Part of Actuator interface.
    {   return get_optimal_force(); }

    // default destructor, copy constructor, copy assignment

private:
    void constructProperties();

    // Set the bodies to which this actuator applies; setting these pointers
    // also sets the corresponding body name properties.
    void setBodyA(Body* bodyp);
    void setBodyB(Body* bodyp);
    Body* getBodyA() const {return _bodyA;}
    Body* getBodyB() const {return _bodyB;}    

    //--------------------------------------------------------------------------
    // Implement Force interface
    //--------------------------------------------------------------------------
    void computeForce(const SimTK::State& state, 
                      SimTK::Vector_<SimTK::SpatialVec>& bodyForces, 
                      SimTK::Vector& mobilityForces) const override;

    //--------------------------------------------------------------------------
    // Implement Actuator interface (also see getOptimalForce() above)
    //--------------------------------------------------------------------------    
    double computeActuation( const SimTK::State& s) const override;
    // Return the stress, defined as abs(force/optimal_force).
    double getStress( const SimTK::State& s ) const override;

    //--------------------------------------------------------------------------
    // Implement ModelComponent interface
    //--------------------------------------------------------------------------
    // Setup method initializes Body reference pointers to match the names.
<<<<<<< HEAD
    void connectToModel(Model& aModel) override;
=======
    void extendConnectToModel(Model& aModel) override;
>>>>>>> b5672d1b

//=============================================================================
// DATA
//=============================================================================
    // Note: reference pointers are automatically set to null on construction 
    // and also on copy construction and copy assignment.

    // The bodies on which this point-to-point actuator acts.
    SimTK::ReferencePtr<Body> _bodyA, _bodyB;

//=============================================================================
};  // END of class PointToPointActuator

}; //namespace
//=============================================================================
//=============================================================================

#endif // OPENSIM_POINT_TO_POINT_ACTUATOR_H_

<|MERGE_RESOLUTION|>--- conflicted
+++ resolved
@@ -144,11 +144,7 @@
     // Implement ModelComponent interface
     //--------------------------------------------------------------------------
     // Setup method initializes Body reference pointers to match the names.
-<<<<<<< HEAD
-    void connectToModel(Model& aModel) override;
-=======
     void extendConnectToModel(Model& aModel) override;
->>>>>>> b5672d1b
 
 //=============================================================================
 // DATA
