--- conflicted
+++ resolved
@@ -40,12 +40,11 @@
     # Doxfile.in should take care of directing the output of Doxygen
     # to ${PROJECT_BINARY_DIR}/html. Note that you have to invoke this
     # "doxygen" target directly; it isn't run by default.
-<<<<<<< HEAD
     add_custom_target(doxygen
         SOURCES ${CMAKE_CURRENT_BINARY_DIR}/doxyfile_user
                 ${CMAKE_CURRENT_BINARY_DIR}/doxyfile_developer
                 ${CMAKE_CURRENT_BINARY_DIR}/doxyfile_shared
-        COMMENT "Generate Doxygen documentation"
+        COMMENT "Generating Doxygen documentation"
                 )
 
     # Configure doxygen configuration that's shared between both user
@@ -56,10 +55,6 @@
     ##############################
     # USER AND DEVELOPER DOXYGEN #
     ##############################
-=======
-    add_custom_target(doxygen ${DOXYGEN_EXECUTABLE} ${DOXY_CONFIG}
-        COMMENT "Generating Doxygen documentation") 
->>>>>>> d9a6a028
 
     foreach(audience developer user)
         configure_file(${CMAKE_CURRENT_SOURCE_DIR}/doxyfile_${audience}.in
